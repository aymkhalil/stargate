--- conflicted
+++ resolved
@@ -37,11 +37,7 @@
 import java.util.concurrent.ScheduledExecutorService;
 import org.apache.cassandra.stargate.db.ConsistencyLevel;
 
-<<<<<<< HEAD
-class QueryHandler extends PreparedMessageHandler<Query, Prepared> {
-=======
-public abstract class QueryHandler extends MessageHandler<Query, Prepared> {
->>>>>>> 01a6b574
+public abstract class QueryHandler extends PreparedMessageHandler<Query, Prepared> {
 
   private final String decoratedKeyspace;
   private final SchemaAgreementHelper schemaAgreementHelper;
@@ -52,17 +48,10 @@
       Persistence persistence,
       ScheduledExecutorService executor,
       int schemaAgreementRetries,
-<<<<<<< HEAD
-      StreamObserver<Response> responseObserver) {
-    super(query, connection, persistence, responseObserver);
+      ExceptionHandler exceptionHandler) {
+    super(query, connection, persistence, exceptionHandler);
     this.schemaAgreementHelper =
         new SchemaAgreementHelper(connection, schemaAgreementRetries, executor);
-=======
-      ExceptionHandler exceptionHandler) {
-    super(query, connection, persistence, exceptionHandler);
-    this.executor = executor;
-    this.schemaAgreementRetries = schemaAgreementRetries;
->>>>>>> 01a6b574
     QueryParameters queryParameters = query.getParameters();
     this.decoratedKeyspace =
         queryParameters.hasKeyspace()

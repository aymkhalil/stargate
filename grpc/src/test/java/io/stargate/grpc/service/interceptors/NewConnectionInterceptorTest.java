/*
 * Copyright The Stargate Authors
 *
 * Licensed under the Apache License, Version 2.0 (the "License");
 * you may not use this file except in compliance with the License.
 * You may obtain a copy of the License at
 *
 * http://www.apache.org/licenses/LICENSE-2.0
 *
 * Unless required by applicable law or agreed to in writing, software
 * distributed under the License is distributed on an "AS IS" BASIS,
 * WITHOUT WARRANTIES OR CONDITIONS OF ANY KIND, either express or implied.
 * See the License for the specific language governing permissions and
 * limitations under the License.
 */
package io.stargate.grpc.service.interceptors;

import static org.assertj.core.api.Assertions.assertThat;
import static org.mockito.ArgumentMatchers.any;
import static org.mockito.ArgumentMatchers.anyString;
import static org.mockito.ArgumentMatchers.argThat;
import static org.mockito.ArgumentMatchers.eq;
import static org.mockito.Mockito.mock;
import static org.mockito.Mockito.never;
import static org.mockito.Mockito.times;
import static org.mockito.Mockito.verify;
import static org.mockito.Mockito.when;

import io.grpc.Attributes;
import io.grpc.Grpc;
import io.grpc.Metadata;
import io.grpc.MethodDescriptor;
<<<<<<< HEAD
=======
import io.grpc.MethodDescriptor.Marshaller;
import io.grpc.MethodDescriptor.MethodType;
>>>>>>> 49470573
import io.grpc.ServerCall;
import io.grpc.ServerCallHandler;
import io.grpc.Status;
import io.stargate.auth.AuthenticationService;
import io.stargate.auth.AuthenticationSubject;
import io.stargate.auth.UnauthorizedException;
import io.stargate.db.AuthenticatedUser;
import io.stargate.db.Persistence;
import io.stargate.db.Persistence.Connection;
import io.stargate.grpc.service.GrpcService;
import java.net.InetSocketAddress;
import java.util.Map;
import java.util.Optional;
import org.apache.cassandra.stargate.exceptions.UnhandledClientException;
import org.junit.jupiter.api.Test;
import org.junit.jupiter.api.extension.ExtendWith;
import org.mockito.Mock;
import org.mockito.junit.jupiter.MockitoExtension;

@ExtendWith(MockitoExtension.class)
public class NewConnectionInterceptorTest {

  public static MethodDescriptor TEST_METHOD_DESCRIPTOR =
      MethodDescriptor.newBuilder()
          .setType(MethodType.UNARY)
          .setFullMethodName("test")
          .setRequestMarshaller(mock(Marshaller.class))
          .setResponseMarshaller(mock(Marshaller.class))
          .build();

  @Mock ServerCall call;

  @Mock ServerCallHandler next;

  @Mock Persistence persistence;

  @Mock Connection connection;

  @Mock AuthenticationService authenticationService;

  @Mock AuthenticatedUser authenticatedUser;

  @Mock AuthenticationSubject authenticationSubject;

  @Test
  public void correctCredentials() throws UnauthorizedException {
    when(authenticatedUser.name()).thenReturn("def");

    when(authenticationSubject.asUser()).thenReturn(authenticatedUser);

    when(authenticationService.validateToken(eq("abc"), any(Map.class)))
        .thenReturn(authenticationSubject);

    when(connection.loggedUser()).thenReturn(Optional.of(authenticatedUser));

    when(persistence.newConnection(any())).thenReturn(connection);

<<<<<<< HEAD
    ServerCall call = mockCall();
=======
    when(call.getMethodDescriptor()).thenReturn(TEST_METHOD_DESCRIPTOR);

    Attributes attributes =
        Attributes.newBuilder()
            .set(Grpc.TRANSPORT_ATTR_REMOTE_ADDR, new InetSocketAddress(8090))
            .build();
    when(call.getAttributes()).thenReturn(attributes);
>>>>>>> 49470573

    Metadata metadata = new Metadata();
    metadata.put(NewConnectionInterceptor.TOKEN_KEY, "abc");

    NewConnectionInterceptor interceptor =
        new NewConnectionInterceptor(persistence, authenticationService);
    interceptor.interceptCall(
        call,
        metadata,
        (c, h) -> {
          Optional<AuthenticatedUser> user = GrpcService.CONNECTION_KEY.get().loggedUser();
          assertThat(user).isPresent();
          assertThat(user.get().name()).isEqualTo("def");
          return null;
        });

    verify(call, never()).close(any(Status.class), any(Metadata.class));
    verify(authenticatedUser, times(1)).name();
  }

  @Test
  public void emptyCredentials() throws UnauthorizedException {
<<<<<<< HEAD
    Persistence persistence = mock(Persistence.class);

    AuthenticationService authenticationService = mock(AuthenticationService.class);

    ServerCallHandler next = mock(ServerCallHandler.class);
    ServerCall call = mockCall();
=======
    when(call.getMethodDescriptor()).thenReturn(TEST_METHOD_DESCRIPTOR);
>>>>>>> 49470573

    Metadata metadata = new Metadata();
    NewConnectionInterceptor interceptor =
        new NewConnectionInterceptor(persistence, authenticationService);
    interceptor.interceptCall(call, metadata, next);

    verify(call, times(1))
        .close(
            argThat(
                s ->
                    s.getCode() == Status.UNAUTHENTICATED.getCode()
                        && s.getDescription().equals("No token provided")),
            any(Metadata.class));
    verify(authenticationService, never()).validateToken(anyString(), any(Map.class));
    verify(next, never()).startCall(any(ServerCall.class), any(Metadata.class));
  }

  @Test
  public void invalidCredentials() throws UnauthorizedException {
    when(authenticationService.validateToken(eq("invalid"), any(Map.class)))
        .thenThrow(new UnauthorizedException(""));

<<<<<<< HEAD
    ServerCallHandler next = mock(ServerCallHandler.class);
    ServerCall call = mockCall();
=======
    when(call.getMethodDescriptor()).thenReturn(TEST_METHOD_DESCRIPTOR);

    Attributes attributes =
        Attributes.newBuilder()
            .set(Grpc.TRANSPORT_ATTR_REMOTE_ADDR, new InetSocketAddress(8090))
            .build();
    when(call.getAttributes()).thenReturn(attributes);
>>>>>>> 49470573

    Metadata metadata = new Metadata();
    metadata.put(NewConnectionInterceptor.TOKEN_KEY, "invalid");
    NewConnectionInterceptor interceptor =
        new NewConnectionInterceptor(persistence, authenticationService);
    interceptor.interceptCall(call, metadata, next);

    verify(call, times(1))
        .close(
            argThat(
                s ->
                    s.getCode() == Status.UNAUTHENTICATED.getCode()
                        && s.getDescription().equals("Invalid token")),
            any(Metadata.class));
    verify(authenticationService, times(1)).validateToken(eq("invalid"), any(Map.class));
    verify(next, never()).startCall(any(ServerCall.class), any(Metadata.class));
  }

  @Test
  public void unhandledClientException() throws UnauthorizedException {
    when(authenticationService.validateToken(anyString(), any(Map.class)))
        .thenThrow(new UnhandledClientException(""));

<<<<<<< HEAD
    ServerCallHandler next = mock(ServerCallHandler.class);
    ServerCall call = mockCall();
=======
    when(call.getMethodDescriptor()).thenReturn(TEST_METHOD_DESCRIPTOR);

    Attributes attributes =
        Attributes.newBuilder()
            .set(Grpc.TRANSPORT_ATTR_REMOTE_ADDR, new InetSocketAddress(8090))
            .build();
    when(call.getAttributes()).thenReturn(attributes);
>>>>>>> 49470573

    Metadata metadata = new Metadata();
    metadata.put(NewConnectionInterceptor.TOKEN_KEY, "someToken");
    NewConnectionInterceptor interceptor =
        new NewConnectionInterceptor(persistence, authenticationService);
    interceptor.interceptCall(call, metadata, next);

    verify(call, times(1))
        .close(argThat(s -> s.getCode() == Status.UNAVAILABLE.getCode()), any(Metadata.class));
    verify(authenticationService, times(1)).validateToken(anyString(), any(Map.class));
    verify(next, never()).startCall(any(ServerCall.class), any(Metadata.class));
  }

  @Test
  public void setHostHeaderUsingAuthorityPseudoHeader() throws UnauthorizedException {
    when(authenticationSubject.asUser()).thenReturn(authenticatedUser);

    when(authenticationService.validateToken(anyString(), any(Map.class)))
        .then(
            invocation -> {
              Map<String, String> headers = invocation.getArgument(1, Map.class);
              assertThat(headers).containsEntry("host", "example.com");
              return authenticationSubject;
            });

    when(persistence.newConnection(any())).thenReturn(connection);

<<<<<<< HEAD
    ServerCallHandler next = mock(ServerCallHandler.class);
    ServerCall call = mockCall();
=======
    when(call.getMethodDescriptor()).thenReturn(TEST_METHOD_DESCRIPTOR);
>>>>>>> 49470573

    when(call.getAuthority()).thenReturn("example.com");

    Metadata metadata = new Metadata();
    metadata.put(NewConnectionInterceptor.TOKEN_KEY, "someToken");
    NewConnectionInterceptor interceptor =
        new NewConnectionInterceptor(persistence, authenticationService);
    interceptor.interceptCall(call, metadata, next);

    verify(authenticationService, times(1)).validateToken(anyString(), any(Map.class));
  }

  @SuppressWarnings({"unchecked", "rawtypes"})
  private ServerCall mockCall() {
    ServerCall call = mock(ServerCall.class);
    MethodDescriptor.Marshaller marshaller = mock(MethodDescriptor.Marshaller.class);
    MethodDescriptor methodDescriptor =
        MethodDescriptor.newBuilder()
            .setFullMethodName("MockMethod")
            .setType(MethodDescriptor.MethodType.UNARY)
            .setRequestMarshaller(marshaller)
            .setResponseMarshaller(marshaller)
            .build();
    when(call.getMethodDescriptor()).thenReturn(methodDescriptor);
    Attributes attributes =
        Attributes.newBuilder()
            .set(Grpc.TRANSPORT_ATTR_REMOTE_ADDR, new InetSocketAddress(8090))
            .build();
    when(call.getAttributes()).thenReturn(attributes);
    return call;
  }
}<|MERGE_RESOLUTION|>--- conflicted
+++ resolved
@@ -30,11 +30,8 @@
 import io.grpc.Grpc;
 import io.grpc.Metadata;
 import io.grpc.MethodDescriptor;
-<<<<<<< HEAD
-=======
 import io.grpc.MethodDescriptor.Marshaller;
 import io.grpc.MethodDescriptor.MethodType;
->>>>>>> 49470573
 import io.grpc.ServerCall;
 import io.grpc.ServerCallHandler;
 import io.grpc.Status;
@@ -92,17 +89,13 @@
 
     when(persistence.newConnection(any())).thenReturn(connection);
 
-<<<<<<< HEAD
-    ServerCall call = mockCall();
-=======
-    when(call.getMethodDescriptor()).thenReturn(TEST_METHOD_DESCRIPTOR);
-
-    Attributes attributes =
-        Attributes.newBuilder()
-            .set(Grpc.TRANSPORT_ATTR_REMOTE_ADDR, new InetSocketAddress(8090))
-            .build();
-    when(call.getAttributes()).thenReturn(attributes);
->>>>>>> 49470573
+    when(call.getMethodDescriptor()).thenReturn(TEST_METHOD_DESCRIPTOR);
+
+    Attributes attributes =
+        Attributes.newBuilder()
+            .set(Grpc.TRANSPORT_ATTR_REMOTE_ADDR, new InetSocketAddress(8090))
+            .build();
+    when(call.getAttributes()).thenReturn(attributes);
 
     Metadata metadata = new Metadata();
     metadata.put(NewConnectionInterceptor.TOKEN_KEY, "abc");
@@ -125,16 +118,7 @@
 
   @Test
   public void emptyCredentials() throws UnauthorizedException {
-<<<<<<< HEAD
-    Persistence persistence = mock(Persistence.class);
-
-    AuthenticationService authenticationService = mock(AuthenticationService.class);
-
-    ServerCallHandler next = mock(ServerCallHandler.class);
-    ServerCall call = mockCall();
-=======
-    when(call.getMethodDescriptor()).thenReturn(TEST_METHOD_DESCRIPTOR);
->>>>>>> 49470573
+    when(call.getMethodDescriptor()).thenReturn(TEST_METHOD_DESCRIPTOR);
 
     Metadata metadata = new Metadata();
     NewConnectionInterceptor interceptor =
@@ -157,18 +141,13 @@
     when(authenticationService.validateToken(eq("invalid"), any(Map.class)))
         .thenThrow(new UnauthorizedException(""));
 
-<<<<<<< HEAD
-    ServerCallHandler next = mock(ServerCallHandler.class);
-    ServerCall call = mockCall();
-=======
-    when(call.getMethodDescriptor()).thenReturn(TEST_METHOD_DESCRIPTOR);
-
-    Attributes attributes =
-        Attributes.newBuilder()
-            .set(Grpc.TRANSPORT_ATTR_REMOTE_ADDR, new InetSocketAddress(8090))
-            .build();
-    when(call.getAttributes()).thenReturn(attributes);
->>>>>>> 49470573
+    when(call.getMethodDescriptor()).thenReturn(TEST_METHOD_DESCRIPTOR);
+
+    Attributes attributes =
+        Attributes.newBuilder()
+            .set(Grpc.TRANSPORT_ATTR_REMOTE_ADDR, new InetSocketAddress(8090))
+            .build();
+    when(call.getAttributes()).thenReturn(attributes);
 
     Metadata metadata = new Metadata();
     metadata.put(NewConnectionInterceptor.TOKEN_KEY, "invalid");
@@ -192,18 +171,13 @@
     when(authenticationService.validateToken(anyString(), any(Map.class)))
         .thenThrow(new UnhandledClientException(""));
 
-<<<<<<< HEAD
-    ServerCallHandler next = mock(ServerCallHandler.class);
-    ServerCall call = mockCall();
-=======
-    when(call.getMethodDescriptor()).thenReturn(TEST_METHOD_DESCRIPTOR);
-
-    Attributes attributes =
-        Attributes.newBuilder()
-            .set(Grpc.TRANSPORT_ATTR_REMOTE_ADDR, new InetSocketAddress(8090))
-            .build();
-    when(call.getAttributes()).thenReturn(attributes);
->>>>>>> 49470573
+    when(call.getMethodDescriptor()).thenReturn(TEST_METHOD_DESCRIPTOR);
+
+    Attributes attributes =
+        Attributes.newBuilder()
+            .set(Grpc.TRANSPORT_ATTR_REMOTE_ADDR, new InetSocketAddress(8090))
+            .build();
+    when(call.getAttributes()).thenReturn(attributes);
 
     Metadata metadata = new Metadata();
     metadata.put(NewConnectionInterceptor.TOKEN_KEY, "someToken");
@@ -231,14 +205,15 @@
 
     when(persistence.newConnection(any())).thenReturn(connection);
 
-<<<<<<< HEAD
-    ServerCallHandler next = mock(ServerCallHandler.class);
-    ServerCall call = mockCall();
-=======
-    when(call.getMethodDescriptor()).thenReturn(TEST_METHOD_DESCRIPTOR);
->>>>>>> 49470573
+    when(call.getMethodDescriptor()).thenReturn(TEST_METHOD_DESCRIPTOR);
 
     when(call.getAuthority()).thenReturn("example.com");
+
+    Attributes attributes =
+        Attributes.newBuilder()
+            .set(Grpc.TRANSPORT_ATTR_REMOTE_ADDR, new InetSocketAddress(8090))
+            .build();
+    when(call.getAttributes()).thenReturn(attributes);
 
     Metadata metadata = new Metadata();
     metadata.put(NewConnectionInterceptor.TOKEN_KEY, "someToken");

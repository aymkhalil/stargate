--- conflicted
+++ resolved
@@ -160,13 +160,12 @@
         STARGATE_ARGS+=("--disable-bundles-watch")
     fi
 
-<<<<<<< HEAD
+    if [[ ! -z "$HOST_ID" ]]; then
+        STARGATE_ARGS+=("--host-id", "$HOST_ID")
+    fi
+
     if [[ ! -z "$BRIDGE_TOKEN" ]]; then
         STARGATE_ARGS+=("--bridge-token" "$BRIDGE_TOKEN")
-=======
-    if [[ ! -z "$HOST_ID" ]]; then
-        STARGATE_ARGS+=("--host-id", "$HOST_ID")
->>>>>>> e3110637
     fi
 fi
 

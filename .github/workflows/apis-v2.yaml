# @author Ivan Senic
name: Stargate APIs V2

# runs on
# * pushes and pull requests on the "main" (Stargate v2)
# * manual trigger
on:
  push:
    branches: [ "main" ]
  pull_request:
    branches: [ "main" ]
  workflow_dispatch:

# cancel same workflows in progress for pull request branches
concurrency:
  group: ${{ github.workflow }}-${{ github.ref }}
  cancel-in-progress: ${{ github.ref != 'refs/heads/main' }}

# Jobs structure:
#
# 1. Builds the coordinator without tests in order to get snapshot jar versions
# 2. Then 4 jobs in parallel
#  a) Build and test the sgv2-docsapi
#  b) Build coordinator docker images (x3)
# 3. Runs INT tests for [sgv2-docsapi] (x4 in parallel, C*3, C*4, dse)
# 4. Clean-up - deletes created docker image artifacts
jobs:

  # runs mvnw install for building the coordinator jars
  # caches the stargate-lib folder (needed for the docker images)
  # cached .m2/repository in order to pass SG snapshots to other jobs
  build-coordinator:
    name: Coordinator build
    runs-on: ubuntu-latest

    # max run time 10 minutes
    timeout-minutes: 10

    steps:
      - uses: actions/checkout@v3

      - name: Set up JDK 8
        uses: actions/setup-java@v3
        with:
          distribution: 'temurin'
          java-version: '8'

      - name: Setup Maven
        env:
          ARTIFACTORY_USERNAME: ${{ secrets.ARTIFACTORY_USERNAME }}
          ARTIFACTORY_PASSWORD: ${{ secrets.ARTIFACTORY_PASSWORD }}
        run: |
          mkdir -p ~/.m2
          cat <<EOF > ~/.m2/settings.xml
          <settings>
            <servers>
              <server>
                <id>artifactory-snapshots</id>
                <username>${ARTIFACTORY_USERNAME}</username>
                <password>${ARTIFACTORY_PASSWORD}</password>
              </server>
              <server>
                <id>artifactory-releases</id>
                <username>${ARTIFACTORY_USERNAME}</username>
                <password>${ARTIFACTORY_PASSWORD}</password>
             </server>
           </servers>
          </settings>
          EOF

      # ensure snapshots from this build are used in next jobs
      - name: Cache Snapshots
        uses: actions/cache@v3
        id: cache-coordinator-snapshots
        env:
          cache-name: cache-coordinator-snapshots
        with:
          path: ~/.m2/repository
          key: snapshots-${{ github.sha }}
          restore-keys: |
            snapshots-

      - name: Cache Libs
        if: steps.cache-coordinator-snapshots.outputs.cache-hit != 'true'
        uses: actions/cache@v3
        id: cache-coordinator-libs
        env:
          cache-name: cache-coordinator-libs
        with:
          path: ./coordinator/stargate-lib
          key: stargate-lib-${{ github.sha }}

      - name: Build
        if: steps.cache-coordinator-snapshots.outputs.cache-hit != 'true'
        run: |
          cd coordinator/
          MAVEN_OPTS="-Xmx4g" ./mvnw -B -ntp install -P dse -DskipTests

  resolve-coordinator-docker:
    name: Resolve coordinator docker SHA
    runs-on: ubuntu-latest
    outputs:
      sha: ${{ steps.resolve.outputs.sha }}

    steps:
      - uses: actions/checkout@v3
        with:
          fetch-depth: 0

      - id: resolve
        name: Resolve SHA
        run: |
          SHA=$(git log -n 1 --pretty=format:"%h" -- coordinator/)
          echo "Resolved commit SHA for coordinator docker image to $SHA"
          echo "sha=${SHA}" >> $GITHUB_OUTPUT

  # Builds C*3, C*4 and DSE coordinator images using matrix
  # Exports image to a file and then uploads it using action artifacts
  build-coordinator-docker:
    name: Docker image
    needs: [build-coordinator, resolve-coordinator-docker]
    runs-on: ubuntu-latest

    # max run time 10 minutes
    timeout-minutes: 10

    # image name needed only
    strategy:
      matrix:
        image: [ coordinator-4_0 , coordinator-3_11, coordinator-dse-68 ]

    steps:
      - uses: actions/checkout@v3

      - name: Cache docker image
        id: cache-docker-image
        uses: actions/cache@v3
        with:
          path: ${{ matrix.image }}-${{ needs.resolve-coordinator-docker.outputs.sha }}.tar
          key: docker-${{ matrix.image }}-${{ needs.resolve-coordinator-docker.outputs.sha }}

      - name: Restore Libs
        if: steps.cache-docker-image.outputs.cache-hit != 'true'
        uses: actions/cache@v3
        id: cache-coordinator-libs
        env:
          cache-name: cache-coordinator-libs
        with:
          path: ./coordinator/stargate-lib
          key: stargate-lib-${{ github.sha }}

      - name: Set up QEMU
        if: steps.cache-docker-image.outputs.cache-hit != 'true'
        uses: docker/setup-qemu-action@v2

      - name: Set up Docker Buildx
        if: steps.cache-docker-image.outputs.cache-hit != 'true'
        uses: docker/setup-buildx-action@v2

      # same as in build_docker_images.sh
      # just builds a single image
      - name: Build Docker Image
        if: steps.cache-docker-image.outputs.cache-hit != 'true'
        run: |
          cd coordinator/
          LIBDIR=./tmp-${RANDOM}
          mkdir ${LIBDIR}
          cp ./stargate-lib/*.jar $LIBDIR
          cp ./stargate-lib/logback.xml $LIBDIR
          rm ${LIBDIR}/persistence*.jar
          docker buildx build --target ${{ matrix.image }} --build-arg LIBDIR="$LIBDIR" -t stargateio/${{ matrix.image }}:${{ needs.resolve-coordinator-docker.outputs.sha }} --load .

      # this will export a file in form image-commitsha.tar
      - name: Export Docker Image
        if: steps.cache-docker-image.outputs.cache-hit != 'true'
        run: |
          docker save --output ${{ matrix.image }}-${{ needs.resolve-coordinator-docker.outputs.sha }}.tar stargateio/${{ matrix.image }}:${{ needs.resolve-coordinator-docker.outputs.sha }}

  # runs unit tests for the sgv2-docsapi
  build:
    name: Unit tests
    needs: build-coordinator
    runs-on: ubuntu-latest

<<<<<<< HEAD
    # max run time 10 minutes
    timeout-minutes: 10
=======
    # max run time 15 minutes
    timeout-minutes: 15
>>>>>>> dcbe009d

    steps:
      - uses: actions/checkout@v3

      - name: Set up JDK 17
        uses: actions/setup-java@v3
        with:
          distribution: 'temurin'
          java-version: '17'
          cache: maven

      - name: Setup Maven
        env:
          ARTIFACTORY_USERNAME: ${{ secrets.ARTIFACTORY_USERNAME }}
          ARTIFACTORY_PASSWORD: ${{ secrets.ARTIFACTORY_PASSWORD }}
        run: |
          mkdir -p ~/.m2
          cat <<EOF > ~/.m2/settings.xml
          <settings>
            <servers>
              <server>
                <id>artifactory-snapshots</id>
                <username>${ARTIFACTORY_USERNAME}</username>
                <password>${ARTIFACTORY_PASSWORD}</password>
              </server>
              <server>
                <id>artifactory-releases</id>
                <username>${ARTIFACTORY_USERNAME}</username>
                <password>${ARTIFACTORY_PASSWORD}</password>
             </server>
           </servers>
          </settings>
          EOF

      - name: Restore Snapshots
        uses: actions/cache@v3
        id: restore-coordinator-snapshots
        env:
          cache-name: cache-coordinator-snapshots
        with:
          path: ~/.m2/repository
          key: snapshots-${{ github.sha }}

      - name: Build & Test Stargate v2 Quarkus-based APIs
        run: |
          cd apis/
          ./mvnw -B -ntp clean test

  # runs int tests for the sgv2-docsapi
  # supports downloading and importing the built docker image
  int-tests:
    name: Integration tests
    needs: [ resolve-coordinator-docker, build-coordinator-docker, build ]
    runs-on: ubuntu-latest

    # max run time 30 minutes
    timeout-minutes: 30

    strategy:

      # let all tests run, can find multiple failures in different apis
      fail-fast: false

      # props:
      # name - human-readable name
      # profile - what profile should be activated when running int tests
      # image-artifact (optional) - name of the artifact containing the image file
      # image-file - file name of the image to import (must be in the artifact)
      # image - final image name to use when running int tests (-Dtesting.containers.stargate-image)
      matrix:
        project: [ sgv2-docsapi, sgv2-graphqlapi, sgv2-restapi ]
        name: [ cassandra-40, cassandra-311, dse-68 ]
        include:
          - name: cassandra-40
            profile: cassandra-40
            repository-login: false
            image-cache-key: docker-coordinator-4_0-${{ needs.resolve-coordinator-docker.outputs.sha }}
            image-file: coordinator-4_0-${{ needs.resolve-coordinator-docker.outputs.sha }}.tar
            image: stargateio/coordinator-4_0:${{ needs.resolve-coordinator-docker.outputs.sha }}

          - name: cassandra-311
            profile: cassandra-311
            repository-login: false
            image-artifact: img-coordinator-3_11-${{ github.sha }}
            image-cache-key: docker-coordinator-3_11-${{ needs.resolve-coordinator-docker.outputs.sha }}
            image-file: coordinator-3_11-${{ needs.resolve-coordinator-docker.outputs.sha }}.tar
            image: stargateio/coordinator-3_11:${{ needs.resolve-coordinator-docker.outputs.sha }}

          - name: dse-68
            profile: dse-68
            repository-login: false
            image-cache-key: docker-coordinator-dse-68-${{ needs.resolve-coordinator-docker.outputs.sha }}
            image-file: coordinator-dse-68-${{ needs.resolve-coordinator-docker.outputs.sha }}.tar
            image: stargateio/coordinator-dse-68:${{ needs.resolve-coordinator-docker.outputs.sha }}

    steps:
      - uses: actions/checkout@v3

      - name: Set up JDK 17
        uses: actions/setup-java@v3
        with:
          distribution: 'temurin'
          java-version: '17'
          cache: maven

      - name: Setup Maven
        env:
          ARTIFACTORY_USERNAME: ${{ secrets.ARTIFACTORY_USERNAME }}
          ARTIFACTORY_PASSWORD: ${{ secrets.ARTIFACTORY_PASSWORD }}
        run: |
          mkdir -p ~/.m2
          cat <<EOF > ~/.m2/settings.xml
          <settings>
            <servers>
              <server>
                <id>artifactory-snapshots</id>
                <username>${ARTIFACTORY_USERNAME}</username>
                <password>${ARTIFACTORY_PASSWORD}</password>
              </server>
              <server>
                <id>artifactory-releases</id>
                <username>${ARTIFACTORY_USERNAME}</username>
                <password>${ARTIFACTORY_PASSWORD}</password>
             </server>
           </servers>
          </settings>
          EOF

      - name: Set up Docker Buildx
        uses: docker/setup-buildx-action@v2

      - name: Restore docker image
        uses: actions/cache@v3
        with:
          path: ${{ matrix.image-file }}
          key: ${{ matrix.image-cache-key }}

      # loads the image from the .tar
      - name: Load image
        run: docker load --input ${{ matrix.image-file }}

      - name: Restore Snapshots
        uses: actions/cache@v3
        id: restore-coordinator-snapshots
        env:
          cache-name: cache-coordinator-snapshots
        with:
          path: ~/.m2/repository
          key: snapshots-${{ github.sha }}

      # run finally the int tests
      # runs dedicated project with -pl, but also picks depending projects with -am
      # container test for all apis
      - name: Integration Test
        env:
          CONTAINER_TEST: true
        run: |
          cd apis/
          ./mvnw -B -ntp verify -DskipUnitTests -pl ${{ matrix.project }} -am -P ${{ matrix.profile }} -Dquarkus.container-image.build=$CONTAINER_TEST -Dtesting.containers.stargate-image=${{ matrix.image }}
<|MERGE_RESOLUTION|>--- conflicted
+++ resolved
@@ -182,13 +182,8 @@
     needs: build-coordinator
     runs-on: ubuntu-latest
 
-<<<<<<< HEAD
-    # max run time 10 minutes
-    timeout-minutes: 10
-=======
     # max run time 15 minutes
     timeout-minutes: 15
->>>>>>> dcbe009d
 
     steps:
       - uses: actions/checkout@v3

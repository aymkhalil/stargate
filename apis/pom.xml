--- conflicted
+++ resolved
@@ -5,11 +5,7 @@
   <groupId>io.stargate</groupId>
   <artifactId>sgv2-api-parent</artifactId>
   <name>Stargate - V2 API Parent pom</name>
-<<<<<<< HEAD
   <version>2.1.0-ALPHA-1-SNAPSHOT</version>
-=======
-  <version>2.0.17-SNAPSHOT</version>
->>>>>>> f96475f8
   <packaging>pom</packaging>
   <!-- Description -->
   <description>Stargate - An open source data API gateway</description>
@@ -247,6 +243,18 @@
     <!-- cassandra-40 used to be active by default, keeping for bw compatibility -->
     <profile>
       <id>cassandra-40</id>
+    </profile>
+    <profile>
+      <id>cassandra-311</id>
+      <properties>
+        <stargate.int-test.cassandra.image>cassandra</stargate.int-test.cassandra.image>
+        <stargate.int-test.cassandra.image-tag>3.11.14</stargate.int-test.cassandra.image-tag>
+        <stargate.int-test.coordinator.image>stargateio/coordinator-3_11</stargate.int-test.coordinator.image>
+        <stargate.int-test.coordinator.image-tag>v${project.version}</stargate.int-test.coordinator.image-tag>
+        <stargate.int-test.cluster.name>cass-${stargate.int-test.cassandra.image-tag}-cluster</stargate.int-test.cluster.name>
+        <stargate.int-test.cluster.version>3.11</stargate.int-test.cluster.version>
+        <stargate.int-test.cluster.dse>false</stargate.int-test.cluster.dse>
+      </properties>
     </profile>
     <profile>
       <id>dse-68</id>

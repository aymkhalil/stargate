--- conflicted
+++ resolved
@@ -1267,9 +1267,33 @@
             HttpStatus.SC_BAD_REQUEST);
 
     ApiError response = objectMapper.readValue(body, ApiError.class);
-
     assertThat(response.getCode()).isEqualTo(HttpStatus.SC_BAD_REQUEST);
     assertThat(response.getDescription()).contains("Unknown field name 'invalid_field'");
+  }
+
+  @Test
+  public void addRowInvalidKey() throws IOException {
+    createTestKeyspace(keyspaceName);
+    createTestTable(keyspaceName, tableName);
+
+    Map<String, String> row = new HashMap<>();
+    row.put("id", "not-really-uuid");
+    row.put("firstname", "John");
+
+    String body =
+        RestUtils.post(
+            authToken,
+            String.format("%s/v2/keyspaces/%s/%s", restUrlBase, keyspaceName, tableName),
+            objectMapper.writeValueAsString(row),
+            HttpStatus.SC_BAD_REQUEST);
+
+    ApiError response = objectMapper.readValue(body, ApiError.class);
+
+    assertThat(response.getCode()).isEqualTo(HttpStatus.SC_BAD_REQUEST);
+    assertThat(response.getDescription())
+        .contains("Invalid String value")
+        .contains("'not-really-uuid'")
+        .contains("not valid representation");
   }
 
   @Test
@@ -1780,7 +1804,29 @@
     assertThat(data.get(0).get("v")).isEqualTo(9);
   }
 
-<<<<<<< HEAD
+  @Test
+  public void deleteRowNoSuchKey() throws IOException {
+    createTestKeyspace(keyspaceName);
+    createTestTable(keyspaceName, tableName);
+
+    // First, try deleting row with valid UUID but one for which there is no row
+    // We should just get usual "NO_CONTENT" as DELETE is idempotent
+
+    final String rowIdentifier = UUID.randomUUID().toString();
+    RestUtils.delete(
+        authToken,
+        String.format(
+            "%s/v2/keyspaces/%s/%s/%s", restUrlBase, keyspaceName, tableName, rowIdentifier),
+        HttpStatus.SC_NO_CONTENT);
+
+    // But then see what happens with invalid key (String that is not UUID, in this case)
+    RestUtils.delete(
+        authToken,
+        String.format(
+            "%s/v2/keyspaces/%s/%s/%s", restUrlBase, keyspaceName, tableName, "not-really-an-uuid"),
+        HttpStatus.SC_BAD_REQUEST);
+  }
+
   @Test // v2.0.0 - only test
   public void rowCRUDWithTimestamps() throws IOException {
     createTestKeyspace(keyspaceName);
@@ -1908,36 +1954,6 @@
 
   /*
   /************************************************************************
-  /* Test methods for Column CRUD operations
-  /************************************************************************
-   */
-=======
-  @Test
-  public void deleteRowNoSuchKey() throws IOException {
-    createTestKeyspace(keyspaceName);
-    createTestTable(keyspaceName, tableName);
->>>>>>> 89d211be
-
-    // First, try deleting row with valid UUID but one for which there is no row
-    // We should just get usual "NO_CONTENT" as DELETE is idempotent
-
-    final String rowIdentifier = UUID.randomUUID().toString();
-    RestUtils.delete(
-        authToken,
-        String.format(
-            "%s:8082/v2/keyspaces/%s/%s/%s", host, keyspaceName, tableName, rowIdentifier),
-        HttpStatus.SC_NO_CONTENT);
-
-    // But then see what happens with invalid key (String that is not UUID, in this case)
-    RestUtils.delete(
-        authToken,
-        String.format(
-            "%s:8082/v2/keyspaces/%s/%s/%s", host, keyspaceName, tableName, "not-really-an-uuid"),
-        HttpStatus.SC_BAD_REQUEST);
-  }
-
-  /*
-  /************************************************************************
   /* Helper methods for setting up tests
   /************************************************************************
    */

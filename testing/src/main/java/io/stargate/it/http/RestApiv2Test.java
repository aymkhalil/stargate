--- conflicted
+++ resolved
@@ -821,20 +821,9 @@
     JsonNode data = getResponseWrapper.getData();
     assertThat(data.size()).isEqualTo(1);
     assertThat(data.at("/0/id").asText()).isEqualTo(rowIdentifier);
-    assertThat(data.at("/0/firstName").asText()).isEqualTo("John");
-  }
-
-<<<<<<< HEAD
-    JsonNodeGetResponseWrapper getResponseWrapper =
-        objectMapper.readValue(body, JsonNodeGetResponseWrapper.class);
-    JsonNode data = getResponseWrapper.getData();
-    assertThat(data.size()).isEqualTo(1);
-    assertThat(data.at("/0/id").asText()).isEqualTo(rowIdentifier);
-    assertThat(data.at("/0/firstName").asText()).isEqualTo("John");
-  }
-
-=======
->>>>>>> ea722bc9
+    assertThat(data.at("/0/firstname").asText()).isEqualTo("John");
+  }
+
   @Test
   public void getRowsWithQuery2Filters() throws IOException {
     createKeyspace(keyspaceName);

/*
 * Copyright The Stargate Authors
 *
 * Licensed under the Apache License, Version 2.0 (the "License");
 * you may not use this file except in compliance with the License.
 * You may obtain a copy of the License at
 *
 * http://www.apache.org/licenses/LICENSE-2.0
 *
 * Unless required by applicable law or agreed to in writing, software
 * distributed under the License is distributed on an "AS IS" BASIS,
 * WITHOUT WARRANTIES OR CONDITIONS OF ANY KIND, either express or implied.
 * See the License for the specific language governing permissions and
 * limitations under the License.
 */
package io.stargate.it.http;

import static org.assertj.core.api.Assertions.assertThat;
import static org.assertj.core.api.Assumptions.assumeThat;
<<<<<<< HEAD
import static org.junit.jupiter.api.Assertions.assertNotNull;
=======
import static org.junit.Assert.assertTrue;
>>>>>>> 3d222024

import com.datastax.oss.driver.api.core.CqlSession;
import com.datastax.oss.driver.api.core.cql.ResultSet;
import com.datastax.oss.driver.api.core.cql.Row;
import com.datastax.oss.driver.api.core.cql.SimpleStatement;
<<<<<<< HEAD
import com.datastax.oss.driver.api.core.uuid.Uuids;
=======
import com.datastax.oss.driver.shaded.guava.common.collect.ImmutableMap;
>>>>>>> 3d222024
import com.fasterxml.jackson.core.type.TypeReference;
import com.fasterxml.jackson.databind.JavaType;
import com.fasterxml.jackson.databind.JsonNode;
import com.fasterxml.jackson.databind.ObjectMapper;
import com.fasterxml.jackson.databind.ObjectReader;
import io.stargate.auth.model.AuthTokenResponse;
import io.stargate.it.BaseIntegrationTest;
import io.stargate.it.driver.CqlSessionExtension;
import io.stargate.it.driver.CqlSessionSpec;
import io.stargate.it.http.models.Credentials;
import io.stargate.it.storage.StargateConnectionInfo;
import io.stargate.web.models.ApiError;
import io.stargate.web.models.Keyspace;
import io.stargate.web.restapi.models.ColumnDefinition;
import io.stargate.web.restapi.models.GetResponseWrapper;
import io.stargate.web.restapi.models.IndexAdd;
import io.stargate.web.restapi.models.IndexKind;
import io.stargate.web.restapi.models.PrimaryKey;
import io.stargate.web.restapi.models.RESTResponseWrapper;
import io.stargate.web.restapi.models.SuccessResponse;
import io.stargate.web.restapi.models.TableAdd;
import io.stargate.web.restapi.models.TableOptions;
import io.stargate.web.restapi.models.TableResponse;
import java.io.IOException;
import java.lang.reflect.Method;
import java.math.BigInteger;
import java.time.Instant;
import java.util.ArrayList;
import java.util.Arrays;
import java.util.Collection;
import java.util.Collections;
import java.util.HashMap;
import java.util.HashSet;
import java.util.LinkedHashSet;
import java.util.List;
import java.util.Map;
import java.util.Optional;
import java.util.Set;
import java.util.UUID;
import java.util.stream.Collectors;
import net.jcip.annotations.NotThreadSafe;
import org.apache.http.HttpStatus;
import org.junit.jupiter.api.BeforeEach;
import org.junit.jupiter.api.Test;
import org.junit.jupiter.api.TestInfo;
import org.junit.jupiter.api.extension.ExtendWith;

@NotThreadSafe
@ExtendWith(CqlSessionExtension.class)
@CqlSessionSpec()
@ExtendWith(RestApiExtension.class)
@RestApiSpec()
public class RestApiv2Test extends BaseIntegrationTest {
  private String keyspaceName;
  private String tableName;
  private static String authToken;
  private String restUrlBase;

  // TODO: can remove after new REST service implements schema and insert operations
  private String legacyRestUrlBase;

  // NOTE! Does not automatically disable exception on unknown properties to have
  // stricter matching of expected return types: if needed, can override on
  // per-ObjectReader basis
  private static final ObjectMapper objectMapper = new ObjectMapper();

  private static final ObjectReader LIST_OF_MAPS_GETRESPONSE_READER =
      objectMapper.readerFor(ListOfMapsGetResponseWrapper.class);

  private static final ObjectReader MAP_GETRESPONSE_READER =
      objectMapper.readerFor(MapGetResponseWrapper.class);

  static class ListOfMapsGetResponseWrapper extends GetResponseWrapper<List<Map<String, Object>>> {
    public ListOfMapsGetResponseWrapper() {
      super(-1, null, null);
    }
  }

  static class MapGetResponseWrapper extends GetResponseWrapper<Map<String, Object>> {
    public MapGetResponseWrapper() {
      super(-1, null, null);
    }
  }

  static class JsonNodeGetResponseWrapper extends GetResponseWrapper<JsonNode> {
    public JsonNodeGetResponseWrapper() {
      super(-1, null, null);
    }
  }

  // TablesResource specifies only as "Map" but it looks to me like:
  static class NameResponse {
    public String name;
  }

  @BeforeEach
  public void setup(
      TestInfo testInfo, StargateConnectionInfo cluster, RestApiConnectionInfo restApi)
      throws IOException {
    restUrlBase = "http://" + restApi.host() + ":" + restApi.port();
    legacyRestUrlBase = "http://" + cluster.seedAddress() + ":8082";
    String authUrlBase =
        "http://" + cluster.seedAddress() + ":8081"; // TODO: make auth port configurable

    String body =
        RestUtils.post(
            "",
            String.format("%s/v1/auth/token/generate", authUrlBase),
            objectMapper.writeValueAsString(new Credentials("cassandra", "cassandra")),
            HttpStatus.SC_CREATED);

    AuthTokenResponse authTokenResponse = objectMapper.readValue(body, AuthTokenResponse.class);
    authToken = authTokenResponse.getAuthToken();
    assertThat(authToken).isNotNull();

    Optional<String> name = testInfo.getTestMethod().map(Method::getName);
    assertThat(name).isPresent();
    String testName = name.get();

    // TODO: temporarily enforcing lower case names,
    // should remove to ensure support for mixed case identifiers
    keyspaceName = "ks_" + testName.toLowerCase() + "_" + System.currentTimeMillis();
    tableName = "tbl_" + testName.toLowerCase() + "_" + System.currentTimeMillis();
  }

  @Test
  public void getKeyspaces() throws IOException {
    String body =
        RestUtils.get(
            authToken, String.format("%s/v2/schemas/keyspaces", restUrlBase), HttpStatus.SC_OK);

    List<Keyspace> keyspaces =
        readWrappedRESTResponse(body, new TypeReference<List<Keyspace>>() {});
    assertThat(keyspaces)
        .anySatisfy(
            value ->
                assertThat(value)
                    .usingRecursiveComparison()
                    .isEqualTo(new Keyspace("system", null)));
  }

  @Test
  public void getKeyspacesMissingToken() throws IOException {
    RestUtils.get(
        "", String.format("%s/v2/schemas/keyspaces", restUrlBase), HttpStatus.SC_UNAUTHORIZED);
  }

  @Test
  public void getKeyspacesBadToken() throws IOException {
    RestUtils.get(
        "foo", String.format("%s/v2/schemas/keyspaces", restUrlBase), HttpStatus.SC_UNAUTHORIZED);
  }

  @Test
  public void getKeyspacesRaw() throws IOException {
    String body =
        RestUtils.get(
            authToken,
            String.format("%s/v2/schemas/keyspaces?raw=true", restUrlBase),
            HttpStatus.SC_OK);

    List<Keyspace> keyspaces = objectMapper.readValue(body, new TypeReference<List<Keyspace>>() {});
    assertThat(keyspaces)
        .anySatisfy(
            value ->
                assertThat(value)
                    .usingRecursiveComparison()
                    .isEqualTo(new Keyspace("system_schema", null)));
  }

  @Test
  public void getKeyspace() throws IOException {
    String body =
        RestUtils.get(
            authToken,
            String.format("%s/v2/schemas/keyspaces/system", restUrlBase),
            HttpStatus.SC_OK);
    Keyspace keyspace = readWrappedRESTResponse(body, Keyspace.class);
    assertThat(keyspace).usingRecursiveComparison().isEqualTo(new Keyspace("system", null));
  }

  @Test
  public void getKeyspaceRaw() throws IOException {
    String body =
        RestUtils.get(
            authToken,
            String.format("%s/v2/schemas/keyspaces/system?raw=true", restUrlBase),
            HttpStatus.SC_OK);

    Keyspace keyspace = objectMapper.readValue(body, Keyspace.class);

    assertThat(keyspace).usingRecursiveComparison().isEqualTo(new Keyspace("system", null));
  }

  @Test
  public void getKeyspaceNotFound() throws IOException {
    RestUtils.get(
        authToken,
        String.format("%s/v2/schemas/keyspaces/ks_not_found", restUrlBase),
        HttpStatus.SC_NOT_FOUND);
  }

  @Test
  public void createKeyspace() throws IOException {
    String keyspaceName = "ks_createkeyspace_" + System.currentTimeMillis();

    // Use the new Stargate V2 endpoint here
    createKeyspace(keyspaceName, restUrlBase);

    String body =
        RestUtils.get(
            authToken,
            String.format("%s/v2/schemas/keyspaces/%s?raw=true", restUrlBase, keyspaceName),
            HttpStatus.SC_OK);

    Keyspace keyspace = objectMapper.readValue(body, Keyspace.class);

    assertThat(keyspace).usingRecursiveComparison().isEqualTo(new Keyspace(keyspaceName, null));
  }

  @Test
  public void createKeyspaceWithInvalidJson() throws IOException {
    RestUtils.post(
        authToken,
        String.format("%s/v2/schemas/keyspaces", restUrlBase),
        "{\"name\" \"badjsonkeyspace\", \"replicas\": 1}",
        HttpStatus.SC_BAD_REQUEST);
  }

  @Test
  public void deleteKeyspace() throws IOException {
    String keyspaceName = "ks_createkeyspace_" + System.currentTimeMillis();
    createKeyspace(keyspaceName);

    RestUtils.get(
        authToken,
        String.format("%s/v2/schemas/keyspaces/%s", restUrlBase, keyspaceName),
        HttpStatus.SC_OK);

    RestUtils.delete(
        authToken,
        String.format("%s/v2/schemas/keyspaces/%s", restUrlBase, keyspaceName),
        HttpStatus.SC_NO_CONTENT);

    RestUtils.get(
        authToken,
        String.format("%s/v2/schemas/keyspaces/%s", restUrlBase, keyspaceName),
        HttpStatus.SC_NOT_FOUND);
  }

  @Test
  public void getTables() throws IOException {
    String body =
        RestUtils.get(
            authToken,
            String.format("%s/v2/schemas/keyspaces/system/tables", restUrlBase),
            HttpStatus.SC_OK);

    List<TableResponse> tables =
        readWrappedRESTResponse(body, new TypeReference<List<TableResponse>>() {});

    assertThat(tables.size()).isGreaterThan(5);
    assertThat(tables)
        .anySatisfy(
            value ->
                assertThat(value)
                    .isEqualToComparingOnlyGivenFields(
                        new TableResponse("local", "system", null, null, null),
                        "name",
                        "keyspace"));
  }

  @Test
  public void getTablesRaw() throws IOException {
    String body =
        RestUtils.get(
            authToken,
            String.format("%s/v2/schemas/keyspaces/system/tables?raw=true", restUrlBase),
            HttpStatus.SC_OK);

    List<TableResponse> tables =
        objectMapper.readValue(body, new TypeReference<List<TableResponse>>() {});

    assertThat(tables.size()).isGreaterThan(5);
    assertThat(tables)
        .anySatisfy(
            value ->
                assertThat(value)
                    .usingRecursiveComparison()
                    .ignoringFields("columnDefinitions", "primaryKey", "tableOptions")
                    .isEqualTo(new TableResponse("local", "system", null, null, null)));
  }

  @Test
  public void getTable() throws IOException {
    String body =
        RestUtils.get(
            authToken,
            String.format("%s/v2/schemas/keyspaces/system/tables/local", restUrlBase),
            HttpStatus.SC_OK);

    TableResponse table = readWrappedRESTResponse(body, TableResponse.class);
    assertThat(table.getKeyspace()).isEqualTo("system");
    assertThat(table.getName()).isEqualTo("local");
    assertThat(table.getColumnDefinitions()).isNotNull().isNotEmpty();
  }

  @Test
  public void getTableRaw() throws IOException {
    String body =
        RestUtils.get(
            authToken,
            String.format("%s/v2/schemas/keyspaces/system/tables/local?raw=true", restUrlBase),
            HttpStatus.SC_OK);

    TableResponse table = objectMapper.readValue(body, TableResponse.class);
    assertThat(table.getKeyspace()).isEqualTo("system");
    assertThat(table.getName()).isEqualTo("local");
    assertThat(table.getColumnDefinitions()).isNotNull().isNotEmpty();
  }

  @Test
  public void getTableComplex() throws IOException {
    createKeyspace(keyspaceName);
    createComplexTable(keyspaceName, tableName);

    String body =
        RestUtils.get(
            authToken,
            String.format(
                "%s/v2/schemas/keyspaces/%s/tables/%s", restUrlBase, keyspaceName, tableName),
            HttpStatus.SC_OK);

    TableResponse table = readWrappedRESTResponse(body, TableResponse.class);
    assertThat(table.getKeyspace()).isEqualTo(keyspaceName);
    assertThat(table.getName()).isEqualTo(tableName);
    assertThat(table.getColumnDefinitions())
        .hasSize(4)
        .anySatisfy(
            columnDefinition ->
                assertThat(columnDefinition)
                    .usingRecursiveComparison()
                    .isEqualTo(new ColumnDefinition("col1", "frozen<map<date, text>>", false)));
  }

  @Test
  public void getTableNotFound() throws IOException {
    RestUtils.get(
        authToken,
        String.format("%s/v2/schemas/keyspaces/system/tables/tbl_not_found", restUrlBase),
        HttpStatus.SC_NOT_FOUND);
  }

  @Test
  public void createTable() throws IOException {
    createKeyspace(keyspaceName, restUrlBase);
    createTable(keyspaceName, tableName, restUrlBase);

    String body =
        RestUtils.get(
            authToken,
            String.format(
                "%s/v2/schemas/keyspaces/%s/tables/%s?raw=true",
                restUrlBase, keyspaceName, tableName),
            HttpStatus.SC_OK);

    TableResponse table = objectMapper.readValue(body, TableResponse.class);
    assertThat(table.getKeyspace()).isEqualTo(keyspaceName);
    assertThat(table.getName()).isEqualTo(tableName);
    assertThat(table.getColumnDefinitions()).isNotNull().isNotEmpty().hasSize(4);
  }

  @Test
  public void updateTable() throws IOException {
    createKeyspace(keyspaceName);
    createTable(keyspaceName, tableName);

    TableAdd tableUpdate = new TableAdd();
    tableUpdate.setName(tableName);

    TableOptions tableOptions = new TableOptions();
    tableOptions.setDefaultTimeToLive(5);
    tableUpdate.setTableOptions(tableOptions);

    RestUtils.put(
        authToken,
        String.format("%s/v2/schemas/keyspaces/%s/tables/%s", restUrlBase, keyspaceName, tableName),
        objectMapper.writeValueAsString(tableUpdate),
        HttpStatus.SC_OK);
  }

  @Test
  public void deleteTable() throws IOException {
    createKeyspace(keyspaceName);
    createTable(keyspaceName, tableName);

    RestUtils.delete(
        authToken,
        String.format("%s/v2/schemas/keyspaces/%s/tables/%s", restUrlBase, keyspaceName, tableName),
        HttpStatus.SC_NO_CONTENT);
  }

  @Test
  public void createIndex(CqlSession session) throws IOException {
    createKeyspace(keyspaceName);
    tableName = "tbl_createtable_" + System.currentTimeMillis();
    createTestTable(
        tableName,
        Arrays.asList("id text", "firstName text", "lastName text", "email list<text>"),
        Collections.singletonList("id"),
        null);

    IndexAdd indexAdd = new IndexAdd();
    indexAdd.setColumn("firstName");
    indexAdd.setName("test_idx");
    indexAdd.setIfNotExists(false);

    String body =
        RestUtils.post(
            authToken,
            String.format(
                "%s/v2/schemas/keyspaces/%s/tables/%s/indexes",
                restUrlBase, keyspaceName, tableName),
            objectMapper.writeValueAsString(indexAdd),
            HttpStatus.SC_CREATED);
    SuccessResponse successResponse =
        objectMapper.readValue(body, new TypeReference<SuccessResponse>() {});
    assertThat(successResponse.getSuccess()).isTrue();

    List<Row> rows = session.execute("SELECT * FROM system_schema.indexes;").all();
    assertThat(rows.stream().anyMatch(i -> "test_idx".equals(i.getString("index_name")))).isTrue();

    // don't create and index if it already exists and don't throw error
    indexAdd.setIfNotExists(true);
    body =
        RestUtils.post(
            authToken,
            String.format(
                "%s/v2/schemas/keyspaces/%s/tables/%s/indexes",
                restUrlBase, keyspaceName, tableName),
            objectMapper.writeValueAsString(indexAdd),
            HttpStatus.SC_CREATED);
    successResponse = objectMapper.readValue(body, new TypeReference<SuccessResponse>() {});
    assertThat(successResponse.getSuccess()).isTrue();

    // throw error if index already exists
    indexAdd.setIfNotExists(false);
    body =
        RestUtils.post(
            authToken,
            String.format(
                "%s/v2/schemas/keyspaces/%s/tables/%s/indexes",
                restUrlBase, keyspaceName, tableName),
            objectMapper.writeValueAsString(indexAdd),
            HttpStatus.SC_BAD_REQUEST);

    ApiError response = objectMapper.readValue(body, ApiError.class);
    assertThat(response.getCode()).isEqualTo(HttpStatus.SC_BAD_REQUEST);
    // 11-Jan-2022, tatu: Specific message seems to vary a bit depending on backend
    //  (some quote index name, some don't) so need to use looser match:
    final String failDesc = response.getDescription();

    assertThat(response.getDescription()).containsPattern("Index .*test_idx.* already exists");

    // successfully index a collection
    indexAdd.setColumn("email");
    indexAdd.setName(null);
    indexAdd.setKind(IndexKind.VALUES);
    body =
        RestUtils.post(
            authToken,
            String.format(
                "%s/v2/schemas/keyspaces/%s/tables/%s/indexes",
                restUrlBase, keyspaceName, tableName),
            objectMapper.writeValueAsString(indexAdd),
            HttpStatus.SC_CREATED);
    successResponse = objectMapper.readValue(body, new TypeReference<SuccessResponse>() {});
    assertThat(successResponse.getSuccess()).isTrue();
  }

  @Test
  public void createCustomIndex(CqlSession session) throws IOException {
    // TODO remove this when we figure out how to enable SAI indexes in Cassandra 4
    assumeThat(isCassandra4())
        .as(
            "Disabled because it is currently not possible to enable SAI indexes "
                + "on a Cassandra 4 backend")
        .isFalse();

    createKeyspace(keyspaceName);
    tableName = "tbl_createtable_" + System.currentTimeMillis();
    createTestTable(
        tableName,
        Arrays.asList("id text", "firstName text", "lastName text", "email list<text>"),
        Collections.singletonList("id"),
        null);

    IndexAdd indexAdd = new IndexAdd();
    String indexType = "org.apache.cassandra.index.sasi.SASIIndex";
    indexAdd.setColumn("lastName");
    indexAdd.setName("test_custom_idx");
    indexAdd.setType(indexType);
    indexAdd.setIfNotExists(false);
    indexAdd.setKind(null);

    Map<String, String> options = new HashMap<>();
    options.put("mode", "CONTAINS");
    indexAdd.setOptions(options);

    String body =
        RestUtils.post(
            authToken,
            String.format(
                "%s/v2/schemas/keyspaces/%s/tables/%s/indexes",
                restUrlBase, keyspaceName, tableName),
            objectMapper.writeValueAsString(indexAdd),
            HttpStatus.SC_CREATED);
    SuccessResponse successResponse =
        objectMapper.readValue(body, new TypeReference<SuccessResponse>() {});
    assertThat(successResponse.getSuccess()).isTrue();

    Collection<Row> rows = session.execute("SELECT * FROM system_schema.indexes;").all();
    Optional<Row> row =
        rows.stream().filter(i -> "test_custom_idx".equals(i.getString("index_name"))).findFirst();
    Map<String, String> optionsReturned = row.get().getMap("options", String.class, String.class);

    assertThat(optionsReturned.get("class_name")).isEqualTo(indexType);
    assertThat(optionsReturned.get("target")).isEqualTo("\"lastName\"");
    assertThat(optionsReturned.get("mode")).isEqualTo("CONTAINS");
  }

  @Test
  public void createInvalidIndex() throws IOException {
    createKeyspace(keyspaceName);
    String tableName = "tbl_createtable_" + System.currentTimeMillis();
    createTestTable(
        tableName,
        Arrays.asList("id text", "firstName text", "email list<text>"),
        Collections.singletonList("id"),
        null);

    // invalid table
    IndexAdd indexAdd = new IndexAdd();
    indexAdd.setColumn("firstName");
    String body =
        RestUtils.post(
            authToken,
            String.format(
                "%s/v2/schemas/keyspaces/%s/tables/invalid_table/indexes",
                restUrlBase, keyspaceName),
            objectMapper.writeValueAsString(indexAdd),
            HttpStatus.SC_NOT_FOUND);
    ApiError response = objectMapper.readValue(body, ApiError.class);
    assertThat(response.getCode()).isEqualTo(HttpStatus.SC_NOT_FOUND);
    assertThat(response.getDescription()).contains("Table not found");

    // invalid column
    indexAdd.setColumn("invalid_column");
    body =
        RestUtils.post(
            authToken,
            String.format(
                "%s/v2/schemas/keyspaces/%s/tables/%s/indexes",
                restUrlBase, keyspaceName, tableName),
            objectMapper.writeValueAsString(indexAdd),
            HttpStatus.SC_NOT_FOUND);

    response = objectMapper.readValue(body, ApiError.class);
    assertThat(response.getCode()).isEqualTo(HttpStatus.SC_NOT_FOUND);
    assertThat(response.getDescription()).isEqualTo("Column 'invalid_column' not found in table.");

    // invalid index kind
    indexAdd.setColumn("firstName");
    indexAdd.setKind(IndexKind.ENTRIES);
    body =
        RestUtils.post(
            authToken,
            String.format(
                "%s/v2/schemas/keyspaces/%s/tables/%s/indexes",
                restUrlBase, keyspaceName, tableName),
            objectMapper.writeValueAsString(indexAdd),
            HttpStatus.SC_BAD_REQUEST);

    response = objectMapper.readValue(body, ApiError.class);
    assertThat(response.getCode()).isEqualTo(HttpStatus.SC_BAD_REQUEST);
    assertThat(response.getDescription()).contains("Cannot create entries() index on firstName");
  }

  @Test
  public void listAllIndexes(CqlSession session) throws IOException {
    createKeyspace(keyspaceName);
    tableName = "tbl_createtable_" + System.currentTimeMillis();
    createTestTable(
        tableName,
        Arrays.asList("id text", "firstName text", "email list<text>"),
        Collections.singletonList("id"),
        null);

    String body =
        RestUtils.get(
            authToken,
            String.format(
                "%s/v2/schemas/keyspaces/%s/tables/%s/indexes",
                restUrlBase, keyspaceName, tableName),
            HttpStatus.SC_OK);
    assertThat(body).isEqualTo("[]");

    IndexAdd indexAdd = new IndexAdd();
    indexAdd.setColumn("firstName");
    indexAdd.setName("test_idx");
    indexAdd.setIfNotExists(false);

    RestUtils.post(
        authToken,
        String.format(
            "%s/v2/schemas/keyspaces/%s/tables/%s/indexes", restUrlBase, keyspaceName, tableName),
        objectMapper.writeValueAsString(indexAdd),
        HttpStatus.SC_CREATED);

    body =
        RestUtils.get(
            authToken,
            String.format(
                "%s/v2/schemas/keyspaces/%s/tables/%s/indexes",
                restUrlBase, keyspaceName, tableName),
            HttpStatus.SC_OK);

    List<Map<String, Object>> data =
        objectMapper.readValue(body, new TypeReference<List<Map<String, Object>>>() {});

    assertThat(data.stream().anyMatch(m -> "test_idx".equals(m.get("index_name")))).isTrue();
  }

  @Test
  public void dropIndex(CqlSession session) throws IOException {
    createKeyspace(keyspaceName);
    tableName = "tbl_createtable_" + System.currentTimeMillis();
    createTestTable(
        tableName,
        Arrays.asList("id text", "firstName text", "email list<text>"),
        Collections.singletonList("id"),
        null);

    IndexAdd indexAdd = new IndexAdd();
    indexAdd.setColumn("firstName");
    indexAdd.setName("test_idx");
    indexAdd.setIfNotExists(false);

    RestUtils.post(
        authToken,
        String.format(
            "%s/v2/schemas/keyspaces/%s/tables/%s/indexes", restUrlBase, keyspaceName, tableName),
        objectMapper.writeValueAsString(indexAdd),
        HttpStatus.SC_CREATED);

    SimpleStatement selectIndexes =
        SimpleStatement.newInstance(
            "SELECT * FROM system_schema.indexes WHERE keyspace_name = ? AND table_name = ?",
            keyspaceName,
            tableName);
    List<Row> rows = session.execute(selectIndexes).all();
    assertThat(rows.size()).isEqualTo(1);

    String indexName = "test_idx";
    RestUtils.delete(
        authToken,
        String.format(
            "%s/v2/schemas/keyspaces/%s/tables/%s/indexes/%s",
            restUrlBase, keyspaceName, tableName, indexName),
        HttpStatus.SC_NO_CONTENT);

    rows = session.execute(selectIndexes).all();
    assertThat(rows.size()).isEqualTo(0);

    indexName = "invalid_idx";
    String body =
        RestUtils.delete(
            authToken,
            String.format(
                "%s/v2/schemas/keyspaces/%s/tables/%s/indexes/%s",
                restUrlBase, keyspaceName, tableName, indexName),
            HttpStatus.SC_NOT_FOUND);

    ApiError response = objectMapper.readValue(body, ApiError.class);
    assertThat(response.getCode()).isEqualTo(HttpStatus.SC_NOT_FOUND);
    assertThat(response.getDescription()).isEqualTo("Index 'invalid_idx' not found.");

    // ifExists=true
    indexName = "invalid_idx";
    RestUtils.delete(
        authToken,
        String.format(
            "%s/v2/schemas/keyspaces/%s/tables/%s/indexes/%s?ifExists=true",
            restUrlBase, keyspaceName, tableName, indexName),
        HttpStatus.SC_NO_CONTENT);
  }

  @Test
  public void createTableWithNullOptions() throws IOException {
    createKeyspace(keyspaceName);

    TableAdd tableAdd = new TableAdd();
    tableAdd.setName("t1");

    List<ColumnDefinition> columnDefinitions = new ArrayList<>();

    columnDefinitions.add(new ColumnDefinition("id", "uuid"));
    columnDefinitions.add(new ColumnDefinition("lastname", "text"));
    columnDefinitions.add(new ColumnDefinition("firstname", "text"));

    tableAdd.setColumnDefinitions(columnDefinitions);

    PrimaryKey primaryKey = new PrimaryKey();
    primaryKey.setPartitionKey(Collections.singletonList("id"));
    tableAdd.setPrimaryKey(primaryKey);
    tableAdd.setTableOptions(null);

    String body =
        RestUtils.post(
            authToken,
            String.format("%s/v2/schemas/keyspaces/%s/tables", restUrlBase, keyspaceName),
            objectMapper.writeValueAsString(tableAdd),
            HttpStatus.SC_CREATED);

    NameResponse response = objectMapper.readValue(body, NameResponse.class);
    assertThat(response.name).isEqualTo(tableAdd.getName());
  }

  @Test
  public void createTableMissingClustering() throws IOException {
    createKeyspace(keyspaceName);
    TableAdd tableAdd = new TableAdd();
    tableAdd.setName(tableName);

    List<ColumnDefinition> columnDefinitions = new ArrayList<>();

    columnDefinitions.add(new ColumnDefinition("pk1", "int"));
    columnDefinitions.add(new ColumnDefinition("ck1", "int"));

    tableAdd.setColumnDefinitions(columnDefinitions);

    PrimaryKey primaryKey = new PrimaryKey();
    primaryKey.setPartitionKey(Collections.singletonList("pk1"));
    primaryKey.setClusteringKey(Collections.singletonList("ck1"));
    tableAdd.setPrimaryKey(primaryKey);

    tableAdd.setTableOptions(new TableOptions(0, null));

    String body =
        RestUtils.post(
            authToken,
            String.format("%s/v2/schemas/keyspaces/%s/tables", restUrlBase, keyspaceName),
            objectMapper.writeValueAsString(tableAdd),
            HttpStatus.SC_CREATED);

    NameResponse response = objectMapper.readValue(body, NameResponse.class);
    assertThat(response.name).isEqualTo(tableAdd.getName());

    body =
        RestUtils.get(
            authToken,
            String.format(
                "%s/v2/schemas/keyspaces/%s/tables/%s?raw=true",
                restUrlBase, keyspaceName, tableName),
            HttpStatus.SC_OK);

    TableResponse table = objectMapper.readValue(body, TableResponse.class);
    assertThat(table.getTableOptions().getClusteringExpression().get(0).getOrder())
        .isEqualTo("ASC");
  }

  @Test
  public void getRowsWithQuery() throws IOException {
    createKeyspace(keyspaceName);
    createTable(keyspaceName, tableName);

    String rowIdentifier = UUID.randomUUID().toString();
    Map<String, String> row = new HashMap<>();
    row.put("id", rowIdentifier);
    row.put("firstname", "John");

    RestUtils.post(
        authToken,
        String.format("%s/v2/keyspaces/%s/%s", restUrlBase, keyspaceName, tableName),
        objectMapper.writeValueAsString(row),
        HttpStatus.SC_CREATED);

    String whereClause = String.format("{\"id\":{\"$eq\":\"%s\"}}", rowIdentifier);
    String body =
        RestUtils.get(
            authToken,
            String.format(
                "%s/v2/keyspaces/%s/%s?where=%s",
                restUrlBase, keyspaceName, tableName, whereClause),
            HttpStatus.SC_OK);
    JsonNodeGetResponseWrapper getResponseWrapper =
        objectMapper.readValue(body, JsonNodeGetResponseWrapper.class);
    JsonNode data = getResponseWrapper.getData();
    assertThat(data.size()).isEqualTo(1);
    assertThat(data.at("/0/id").asText()).isEqualTo(rowIdentifier);
    assertThat(data.at("/0/firstname").asText()).isEqualTo("John");
  }

  @Test
  public void getRowsWithQuery2Filters() throws IOException {
    createKeyspace(keyspaceName);
    createTestTable(
        tableName,
        Arrays.asList("id text", "age int", "firstName text"),
        Collections.singletonList("id"),
        Arrays.asList("age", "firstName"));

    insertTestTableRows(
        Arrays.asList(
            Arrays.asList("id 1", "firstName Bob", "age 25"),
            Arrays.asList("id 1", "firstName Dave", "age 40"),
            Arrays.asList("id 1", "firstName Fred", "age 63")));

    // Test the case where we have 2 filters ($gt and $lt) for one field
    String whereClause = "{\"id\":{\"$eq\":\"1\"},\"age\":{\"$gt\":30,\"$lt\":50}}";
    String body =
        RestUtils.get(
            authToken,
            String.format(
                "%s/v2/keyspaces/%s/%s?where=%s",
                restUrlBase, keyspaceName, tableName, whereClause),
            HttpStatus.SC_OK);
    JsonNodeGetResponseWrapper getResponseWrapper =
        objectMapper.readValue(body, JsonNodeGetResponseWrapper.class);
    JsonNode data = getResponseWrapper.getData();
    assertThat(data.size()).isEqualTo(1);
    assertThat(data.at("/0/id").asText()).isEqualTo("1");
    assertThat(data.at("/0/firstName").asText()).isEqualTo("Dave");
  }

  @Test
  public void getRowsWithQueryAndPaging() throws IOException {
    String rowIdentifier = setupClusteringTestCase();

    String whereClause = String.format("{\"id\":{\"$eq\":\"%s\"}}", rowIdentifier);
    String body =
        RestUtils.get(
            authToken,
            String.format(
                "%s/v2/keyspaces/%s/%s?where=%s&page-size=1",
                restUrlBase, keyspaceName, tableName, whereClause),
            HttpStatus.SC_OK);

    ListOfMapsGetResponseWrapper getResponseWrapper =
        LIST_OF_MAPS_GETRESPONSE_READER.readValue(body);
    List<Map<String, Object>> data = getResponseWrapper.getData();
    assertThat(getResponseWrapper.getCount()).isEqualTo(1);
    assertThat(getResponseWrapper.getPageState()).isNotEmpty();
    assertThat(data.get(0).get("id")).isEqualTo(1);
    assertThat(data.get(0).get("firstname")).isEqualTo("John");
    assertThat(data.get(0).get("expense_id")).isEqualTo(1);
  }

  @Test
  public void getRowsWithQueryAndRaw() throws IOException {
    createKeyspace(keyspaceName);
    createTable(keyspaceName, tableName);

    String rowIdentifier = UUID.randomUUID().toString();
    Map<String, String> row = new HashMap<>();
    row.put("id", rowIdentifier);
    row.put("firstname", "John");

    RestUtils.post(
        authToken,
        String.format("%s/v2/keyspaces/%s/%s", restUrlBase, keyspaceName, tableName),
        objectMapper.writeValueAsString(row),
        HttpStatus.SC_CREATED);

    String whereClause = String.format("{\"id\":{\"$eq\":\"%s\"}}", rowIdentifier);
    String body =
        RestUtils.get(
            authToken,
            String.format(
                "%s/v2/keyspaces/%s/%s?where=%s&raw=true",
                restUrlBase, keyspaceName, tableName, whereClause),
            HttpStatus.SC_OK);

    List<Map<String, Object>> data =
        objectMapper.readValue(body, new TypeReference<List<Map<String, Object>>>() {});
    assertThat(data.get(0).get("id")).isEqualTo(rowIdentifier);
    assertThat(data.get(0).get("firstname")).isEqualTo("John");
  }

  @Test
  public void getRowsWithQueryAndSort() throws IOException {
    String rowIdentifier = setupClusteringTestCase();

    String whereClause = String.format("{\"id\":{\"$eq\":\"%s\"}}", rowIdentifier);
    String body =
        RestUtils.get(
            authToken,
            String.format(
                "%s/v2/keyspaces/%s/%s?where=%s&sort={\"expense_id\":\"desc\"}",
                restUrlBase, keyspaceName, tableName, whereClause),
            HttpStatus.SC_OK);

    ListOfMapsGetResponseWrapper getResponseWrapper =
        LIST_OF_MAPS_GETRESPONSE_READER.readValue(body);
    List<Map<String, Object>> data = getResponseWrapper.getData();
    assertThat(getResponseWrapper.getCount()).isEqualTo(2);
    assertThat(data.get(0).get("id")).isEqualTo(1);
    assertThat(data.get(0).get("firstname")).isEqualTo("John");
    assertThat(data.get(0).get("expense_id")).isEqualTo(2);
  }

  @Test
  public void getRowsWithQueryRawAndSort() throws IOException {
    String rowIdentifier = setupClusteringTestCase();

    String whereClause = String.format("{\"id\":{\"$eq\":\"%s\"}}", rowIdentifier);
    String body =
        RestUtils.get(
            authToken,
            String.format(
                "%s/v2/keyspaces/%s/%s?where=%s&sort={\"expense_id\":\"desc\"}&raw=true",
                restUrlBase, keyspaceName, tableName, whereClause),
            HttpStatus.SC_OK);

    List<Map<String, Object>> data =
        objectMapper.readValue(body, new TypeReference<List<Map<String, Object>>>() {});
    assertThat(data.size()).isEqualTo(2);
    assertThat(data.get(0).get("id")).isEqualTo(1);
    assertThat(data.get(0).get("firstname")).isEqualTo("John");
    assertThat(data.get(0).get("expense_id")).isEqualTo(2);
  }

  @Test
  public void getRowsWithQueryAndInvalidSort() throws IOException {
    String rowIdentifier = setupClusteringTestCase();

    String whereClause = String.format("{\"id\":{\"$eq\":\"%s\"}}", rowIdentifier);
    RestUtils.get(
        authToken,
        String.format(
<<<<<<< HEAD
            "%s/v2/keyspaces/%s/%s?where=%s&sort={\"expense_id\"\":\"desc\"}",
            restUrlBase, keyspaceName, tableName, whereClause),
=======
            "%s:8082/v2/keyspaces/%s/%s?where=%s&sort={\"expense_id\"\":\"desc\"}",
            host, keyspaceName, tableName, whereClause),
>>>>>>> 3d222024
        HttpStatus.SC_BAD_REQUEST);
  }

  @Test
  public void getRowsWithNotFound() throws IOException {
    createKeyspace(keyspaceName);
    createTable(keyspaceName, tableName);

    String rowIdentifier = UUID.randomUUID().toString();
    Map<String, String> row = new HashMap<>();
    row.put("id", rowIdentifier);
    row.put("firstname", "John");

    RestUtils.post(
        authToken,
        String.format("%s/v2/keyspaces/%s/%s", restUrlBase, keyspaceName, tableName),
        objectMapper.writeValueAsString(row),
        HttpStatus.SC_CREATED);

    String whereClause = "{\"id\":{\"$eq\":\"f0014be3-b69f-4884-b9a6-49765fb40df3\"}}";
    String body =
        RestUtils.get(
            authToken,
            String.format(
                "%s/v2/keyspaces/%s/%s?where=%s&fields=id,firstname",
                restUrlBase, keyspaceName, tableName, whereClause),
            HttpStatus.SC_OK);

    ListOfMapsGetResponseWrapper getResponseWrapper =
        LIST_OF_MAPS_GETRESPONSE_READER.readValue(body);
    List<Map<String, Object>> data = getResponseWrapper.getData();
    assertThat(getResponseWrapper.getCount()).isEqualTo(0);
    assertThat(data).isEmpty();
  }

  @Test
  public void getRowsWithInQuery() throws IOException {
    createKeyspace(keyspaceName);
    createTestTable(
        tableName,
        Arrays.asList("id text", "firstname text"),
        Collections.singletonList("id"),
        Collections.singletonList("firstname"));

    insertTestTableRows(
        Arrays.asList(
            Arrays.asList("id 1", "firstname John"),
            Arrays.asList("id 1", "firstname Sarah"),
            Arrays.asList("id 2", "firstname Jane")));

    String whereClause = "{\"id\":{\"$eq\":\"1\"},\"firstname\":{\"$in\":[\"Sarah\"]}}";
    String body =
        RestUtils.get(
            authToken,
            String.format(
                "%s/v2/keyspaces/%s/%s?where=%s&raw=true",
                restUrlBase, keyspaceName, tableName, whereClause),
            HttpStatus.SC_OK);

    List<Map<String, Object>> data =
        objectMapper.readValue(body, new TypeReference<List<Map<String, Object>>>() {});
    assertThat(data.size()).isEqualTo(1);
    assertThat(data.get(0).get("id")).isEqualTo("1");
    assertThat(data.get(0).get("firstname")).isEqualTo("Sarah");

    // Let's also test with three values (of which 2 match)
    whereClause =
        "{\"id\":{\"$eq\":\"1\"},\"firstname\":{\"$in\":[\"Sarah\", \"Bob\", \"John\" ]}}";
    body =
        RestUtils.get(
            authToken,
            String.format(
                "%s/v2/keyspaces/%s/%s?where=%s&raw=true",
                restUrlBase, keyspaceName, tableName, whereClause),
            HttpStatus.SC_OK);

    JsonNode root = objectMapper.readTree(body);
    Set<String> namesReceived =
        new LinkedHashSet<>(
            Arrays.asList(
                root.path(0).path("firstname").asText(), root.path(1).path("firstname").asText()));
    Set<String> namesExpected = new LinkedHashSet<>(Arrays.asList("Sarah", "John"));
    assertThat(namesReceived).isEqualTo(namesExpected);
  }

  // 04-Jan-2022, tatu: Verifies existing behavior of Stargate REST 1.0,
  //   which seems to differ from Documents API. Whether right or wrong,
  //   this behavior is what exists.
  @Test
  public void getRowsWithExistsQuery() throws IOException {
    createKeyspace(keyspaceName);
    createTestTable(
        tableName,
        Arrays.asList("id text", "firstName text", "enabled boolean"),
        Collections.singletonList("id"),
        Collections.singletonList("enabled"));

    insertTestTableRows(
        Arrays.asList(
            Arrays.asList("id 1", "firstName Bob", "enabled false"),
            Arrays.asList("id 1", "firstName Dave", "enabled true"),
            Arrays.asList("id 2", "firstName Frank", "enabled true"),
            Arrays.asList("id 1", "firstName Pete", "enabled false")));

    String whereClause = "{\"id\":{\"$eq\":\"1\"},\"enabled\":{\"$exists\":true}}";
    String body =
        RestUtils.get(
            authToken,
            String.format(
                "%s/v2/keyspaces/%s/%s?where=%s&raw=true",
                restUrlBase, keyspaceName, tableName, whereClause),
            HttpStatus.SC_OK);
    JsonNode json = objectMapper.readTree(body);
    assertThat(json.size()).isEqualTo(1);
    assertThat(json.at("/0/firstName").asText()).isEqualTo("Dave");
  }

  @Test
  public void getRowsWithSetContainsQuery() throws IOException {
    createKeyspace(keyspaceName);
    createTestTable(
        tableName,
        Arrays.asList("id text", "tags set<text>", "firstName text"),
        Collections.singletonList("id"),
        Collections.singletonList("firstName"));
    // Cannot query against non-key columns, unless there's an index, so:
    createTestIndex(keyspaceName, tableName, "tags", "tags_index", false, IndexKind.VALUES);

    insertTestTableRows(
        Arrays.asList(
            Arrays.asList("id 1", "firstName Bob", "tags {'a','b'}"),
            Arrays.asList("id 1", "firstName Dave", "tags {'b','c'}"),
            Arrays.asList("id 1", "firstName Fred", "tags {'x'}")));

    // First, no match
    String whereClause = "{\"id\":{\"$eq\":\"1\"},\"tags\":{\"$contains\":\"z\"}}";
    String body =
        RestUtils.get(
            authToken,
            String.format(
                "%s/v2/keyspaces/%s/%s?where=%s&raw=true",
                restUrlBase, keyspaceName, tableName, whereClause),
            HttpStatus.SC_OK);
    JsonNode json = objectMapper.readTree(body);
    assertThat(json.size()).isEqualTo(0);

    // and then 2 matches
    whereClause = "{\"id\":{\"$eq\":\"1\"},\"tags\": {\"$contains\": \"b\"}}";
    body =
        RestUtils.get(
            authToken,
            String.format(
                "%s/v2/keyspaces/%s/%s?where=%s&raw=true",
                restUrlBase, keyspaceName, tableName, whereClause),
            HttpStatus.SC_OK);
    json = objectMapper.readTree(body);
    assertThat(json.size()).isEqualTo(2);
    assertThat(json.at("/0/firstName").asText()).isEqualTo("Bob");
    assertThat(json.at("/1/firstName").asText()).isEqualTo("Dave");

    // 05-Jan-2022, tatu: API does allow specifying an ARRAY of things to contain, but,
    //    alas, resulting query will not work ("need to ALLOW FILTERING").
    //    So not testing that case.
  }

  @Test
  public void getRowsWithContainsKeyQuery() throws IOException {
    createKeyspace(keyspaceName);
    createTestTable(
        tableName,
        Arrays.asList("id text", "attributes map<text,text>", "firstName text"),
        Collections.singletonList("id"),
        Collections.singletonList("firstName"));
    // Cannot query against non-key columns, unless there's an index, so:
    createTestIndex(
        keyspaceName, tableName, "attributes", "attributes_map_index", false, IndexKind.KEYS);

    insertTestTableRows(
        Arrays.asList(
            Arrays.asList("id 1", "firstName Bob", "attributes {'a':'1'}"),
            Arrays.asList("id 1", "firstName Dave", "attributes {'b':'2'}"),
            Arrays.asList("id 1", "firstName Fred", "attributes {'c':'3'}")));

    // First, no match
    String whereClause = "{\"id\":{\"$eq\":\"1\"},\"attributes\":{\"$containsKey\":\"d\"}}";
    String body =
        RestUtils.get(
            authToken,
            String.format(
                "%s/v2/keyspaces/%s/%s?where=%s&raw=true",
                restUrlBase, keyspaceName, tableName, whereClause),
            HttpStatus.SC_OK);
    JsonNode json = objectMapper.readTree(body);
    assertThat(json.size()).isEqualTo(0);

    // and then a single match
    whereClause = "{\"id\":{\"$eq\":\"1\"},\"attributes\":{\"$containsKey\":\"b\"}}";
    body =
        RestUtils.get(
            authToken,
            String.format(
                "%s/v2/keyspaces/%s/%s?where=%s&raw=true",
                restUrlBase, keyspaceName, tableName, whereClause),
            HttpStatus.SC_OK);
    json = objectMapper.readTree(body);
    assertThat(json.size()).isEqualTo(1);
    assertThat(json.at("/0/firstName").asText()).isEqualTo("Dave");

    // 06-Jan-2022, tatu: API does allow specifying an ARRAY of things to contain, but,
    //    alas, resulting query will not work ("need to ALLOW FILTERING").
    //    So not testing that case.
  }

  @Test
  public void getRowsWithContainsEntryQuery() throws IOException {
    createKeyspace(keyspaceName);
    createTestTable(
        tableName,
        Arrays.asList("id text", "attributes map<text,text>", "firstName text"),
        Collections.singletonList("id"),
        Collections.singletonList("firstName"));
    // Cannot query against non-key columns, unless there's an index, so:
    createTestIndex(
        keyspaceName, tableName, "attributes", "attributes_map_index", false, IndexKind.ENTRIES);

    insertTestTableRows(
        Arrays.asList(
            Arrays.asList("id 1", "firstName Bob", "attributes {'a':'1'}"),
            Arrays.asList("id 1", "firstName Dave", "attributes {'b':'2'}"),
            Arrays.asList("id 1", "firstName Fred", "attributes {'c':'3'}")));

    // First, no match
    String whereClause =
        "{\"id\":{\"$eq\":\"1\"},\"attributes\":{\"$containsEntry\":{\"key\":\"b\",\"value\":\"1\"}}}";
    String body =
        RestUtils.get(
            authToken,
            String.format(
                "%s/v2/keyspaces/%s/%s?where=%s&raw=true",
                restUrlBase, keyspaceName, tableName, whereClause),
            HttpStatus.SC_OK);
    JsonNode json = objectMapper.readTree(body);
    assertThat(json.size()).isEqualTo(0);

    // and then a single match
    whereClause =
        "{\"id\":{\"$eq\":\"1\"},\"attributes\":{\"$containsEntry\":{\"key\":\"c\",\"value\":\"3\"}}}";
    body =
        RestUtils.get(
            authToken,
            String.format(
                "%s/v2/keyspaces/%s/%s?where=%s&raw=true",
                restUrlBase, keyspaceName, tableName, whereClause),
            HttpStatus.SC_OK);
    json = objectMapper.readTree(body);
    assertThat(json.size()).isEqualTo(1);
    assertThat(json.at("/0/firstName").asText()).isEqualTo("Fred");
  }

  @Test
  public void getRowsWithTimestampQuery() throws IOException {
    createKeyspace(keyspaceName);
    createTestTable(
        tableName,
        Arrays.asList("id text", "firstname text", "created timestamp"),
        Collections.singletonList("id"),
        Collections.singletonList("created"));

    String timestamp = "2021-04-23T18:42:22.139Z";
    insertTestTableRows(
        Arrays.asList(
            Arrays.asList("id 1", "firstname John", "created " + timestamp),
            Arrays.asList("id 1", "firstname Sarah", "created 2021-04-20T18:42:22.139Z"),
            Arrays.asList("id 2", "firstname Jane", "created 2021-04-22T18:42:22.139Z")));

    String whereClause =
        String.format("{\"id\":{\"$eq\":\"1\"},\"created\":{\"$in\":[\"%s\"]}}", timestamp);
    String body =
        RestUtils.get(
            authToken,
            String.format(
                "%s/v2/keyspaces/%s/%s?where=%s&raw=true",
                restUrlBase, keyspaceName, tableName, whereClause),
            HttpStatus.SC_OK);

    List<Map<String, Object>> data =
        objectMapper.readValue(body, new TypeReference<List<Map<String, Object>>>() {});
    assertThat(data.size()).isEqualTo(1);
    assertThat(data.get(0).get("id")).isEqualTo("1");
    assertThat(data.get(0).get("firstname")).isEqualTo("John");
  }

  @Test
  public void getAllRowsWithPaging() throws IOException {
    createKeyspace(keyspaceName);
    createTestTable(
        tableName,
        Arrays.asList("id text", "firstname text"),
        Collections.singletonList("id"),
        null);

    List<Map<String, String>> expRows =
        insertTestTableRows(
            Arrays.asList(
                Arrays.asList("id 1", "firstname Jonh"),
                Arrays.asList("id 2", "firstname Jane"),
                Arrays.asList("id 3", "firstname Scott"),
                Arrays.asList("id 4", "firstname April")));
    final List<Map<String, Object>> allRows = new ArrayList<>();

    // get first page
    String body =
        RestUtils.get(
            authToken,
            String.format(
                "%s/v2/keyspaces/%s/%s/rows?page-size=2", restUrlBase, keyspaceName, tableName),
            HttpStatus.SC_OK);

    ListOfMapsGetResponseWrapper getResponseWrapper =
        LIST_OF_MAPS_GETRESPONSE_READER.readValue(body);
    assertThat(getResponseWrapper.getCount()).isEqualTo(2);
    assertThat(getResponseWrapper.getPageState()).isNotEmpty();
    allRows.addAll(getResponseWrapper.getData());

    // get second page
    String pageState = getResponseWrapper.getPageState();
    body =
        RestUtils.get(
            authToken,
            String.format(
                "%s/v2/keyspaces/%s/%s/rows?page-size=2&page-state=%s",
                restUrlBase, keyspaceName, tableName, pageState),
            HttpStatus.SC_OK);

    getResponseWrapper = LIST_OF_MAPS_GETRESPONSE_READER.readValue(body);
    assertThat(getResponseWrapper.getCount()).isEqualTo(2);
    allRows.addAll(getResponseWrapper.getData());

    // ensure no more pages: we do still get PagingState, but no more rows
    pageState = getResponseWrapper.getPageState();
    assertThat(pageState).isNotEmpty();
    body =
        RestUtils.get(
            authToken,
            String.format(
                "%s/v2/keyspaces/%s/%s/rows?page-size=2&page-state=%s",
                restUrlBase, keyspaceName, tableName, pageState),
            HttpStatus.SC_OK);
    getResponseWrapper = LIST_OF_MAPS_GETRESPONSE_READER.readValue(body);
    assertThat(getResponseWrapper.getCount()).isEqualTo(0);
    assertThat(getResponseWrapper.getPageState()).isNull();

    // Since order in which we get these is arbitrary (wrt partition key), need
    // to go from List to Set
    assertThat(new LinkedHashSet(allRows)).isEqualTo(new LinkedHashSet(expRows));
  }

  @Test
  public void getAllRowsNoPaging() throws IOException {
    createKeyspace(keyspaceName);
    createTestTable(
        tableName,
        Arrays.asList("id text", "firstname text"),
        Collections.singletonList("id"),
        null);

    List<Map<String, String>> expRows =
        insertTestTableRows(
            Arrays.asList(
                Arrays.asList("id 1", "firstname Jonh"),
                Arrays.asList("id 2", "firstname Jane"),
                Arrays.asList("id 3", "firstname Scott"),
                Arrays.asList("id 4", "firstname April")));

    String body =
        RestUtils.get(
            authToken,
            String.format(
                "%s/v2/keyspaces/%s/%s/rows?fields=id, firstname",
                restUrlBase, keyspaceName, tableName),
            HttpStatus.SC_OK);

    @SuppressWarnings("rawtypes")
    ListOfMapsGetResponseWrapper getResponseWrapper =
        LIST_OF_MAPS_GETRESPONSE_READER.readValue(body);
    assertThat(getResponseWrapper.getCount()).isEqualTo(4);

    // Alas, due to "id" as partition key, ordering is arbitrary; so need to
    // convert from List to something like Set
    List<Map<String, Object>> rows = getResponseWrapper.getData();

    assertNotNull(rows);
    assertThat(rows.size()).isEqualTo(4);
    assertThat(new LinkedHashSet<>(rows)).isEqualTo(new LinkedHashSet<>(expRows));
  }

  @Test
  public void getAllRowsFromMaterializedView(CqlSession session) throws IOException {
    assumeThat(isCassandra4())
        .as("Disabled because MVs are not enabled by default on a Cassandra 4 backend")
        .isFalse();

    createKeyspace(keyspaceName);
    tableName = "tbl_mvread_" + System.currentTimeMillis();
    createTestTable(
        tableName,
        Arrays.asList("id text", "firstName text", "lastName text"),
        Collections.singletonList("id"),
        null);

    List<Map<String, String>> expRows =
        insertTestTableRows(
            Arrays.asList(
                Arrays.asList("id 1", "firstName John", "lastName Doe"),
                Arrays.asList("id 2", "firstName Sarah", "lastName Smith"),
                Arrays.asList("id 3", "firstName Jane")));

    String materializedViewName = "mv_test_" + System.currentTimeMillis();

    ResultSet resultSet =
        session.execute(
            String.format(
                "CREATE MATERIALIZED VIEW \"%s\".%s "
                    + "AS SELECT id, \"firstName\", \"lastName\" "
                    + "FROM \"%s\".%s "
                    + "WHERE id IS NOT NULL "
                    + "AND \"firstName\" IS NOT NULL "
                    + "AND \"lastName\" IS NOT NULL "
                    + "PRIMARY KEY (id, \"lastName\")",
                keyspaceName, materializedViewName, keyspaceName, tableName));
    assertThat(resultSet.wasApplied()).isTrue();

    String body =
        RestUtils.get(
            authToken,
            String.format(
                "%s/v2/keyspaces/%s/%s/rows", restUrlBase, keyspaceName, materializedViewName),
            HttpStatus.SC_OK);

    ListOfMapsGetResponseWrapper getResponseWrapper =
        LIST_OF_MAPS_GETRESPONSE_READER.readValue(body);
    assertThat(getResponseWrapper.getCount()).isEqualTo(2);

    // Alas, due to "id" as partition key, ordering is arbitrary; so need to
    // convert from List to something like Set
    List<Map<String, Object>> rows = getResponseWrapper.getData();

    expRows.remove(2); // the MV should only return the rows with a lastName

    assertThat(rows.size()).isEqualTo(2);
    assertThat(new LinkedHashSet<>(rows)).isEqualTo(new LinkedHashSet<>(expRows));
  }

  @Test
  public void getInvalidWhereClause() throws IOException {
    createKeyspace(keyspaceName);
    createTable(keyspaceName, tableName);

    String rowIdentifier = UUID.randomUUID().toString();
    Map<String, String> row = new HashMap<>();
    row.put("id", rowIdentifier);

    RestUtils.post(
        authToken,
        String.format("%s/v2/keyspaces/%s/%s", restUrlBase, keyspaceName, tableName),
        objectMapper.writeValueAsString(row),
        HttpStatus.SC_CREATED);

    String whereClause = "{\"invalid_field\":{\"$eq\":\"test\"}}";
    String body =
        RestUtils.get(
            authToken,
            String.format(
                "%s/v2/keyspaces/%s/%s?where=%s",
                restUrlBase, keyspaceName, tableName, whereClause),
            HttpStatus.SC_BAD_REQUEST);

    ApiError response = objectMapper.readValue(body, ApiError.class);

    assertThat(response.getCode()).isEqualTo(HttpStatus.SC_BAD_REQUEST);
    assertThat(response.getDescription()).contains("Unknown field name 'invalid_field'");
  }

  @Test
  public void getRows() throws IOException {
    createKeyspace(keyspaceName);
    createTable(keyspaceName, tableName);

    // To try to ensure we actually find the right entry, create one other entry first
    Map<String, String> row = new HashMap<>();
    row.put("id", UUID.randomUUID().toString());
    row.put("firstname", "Michael");

    RestUtils.post(
        authToken,
        String.format("%s/v2/keyspaces/%s/%s", restUrlBase, keyspaceName, tableName),
        objectMapper.writeValueAsString(row),
        HttpStatus.SC_CREATED);

    // and then the row we are actually looking for:
    String rowIdentifier = UUID.randomUUID().toString();
    row = new HashMap<>();
    row.put("id", rowIdentifier);
    row.put("firstname", "John");

    RestUtils.post(
        authToken,
        String.format("%s/v2/keyspaces/%s/%s", restUrlBase, keyspaceName, tableName),
        objectMapper.writeValueAsString(row),
        HttpStatus.SC_CREATED);

    String body =
        RestUtils.get(
            authToken,
            String.format(
                "%s/v2/keyspaces/%s/%s/%s", restUrlBase, keyspaceName, tableName, rowIdentifier),
            HttpStatus.SC_OK);

    ListOfMapsGetResponseWrapper getResponseWrapper =
        LIST_OF_MAPS_GETRESPONSE_READER.readValue(body);

    List<Map<String, Object>> data = getResponseWrapper.getData();
    // Verify we fetch one and only one entry
    assertThat(getResponseWrapper.getCount()).isEqualTo(1);
    assertThat(data.size()).isEqualTo(1);
    // and that its contents match
    assertThat(data.get(0).get("id")).isEqualTo(rowIdentifier);
    assertThat(data.get(0).get("firstname")).isEqualTo("John");
  }

  // Test for inserting and fetching row(s) with Tuple values: inserts using
  // "Stringified" (non-JSON, CQL literal) notation.
  @Test
  public void getRowsWithTupleStringified() throws IOException {
    createKeyspace(keyspaceName);
    createTestTable(
        tableName,
<<<<<<< HEAD
        Arrays.asList("id text", "data tuple<int,boolean,text>"),
=======
        Arrays.asList("id text", "data tuple<int,boolean,text>", "alt_id uuid"),
>>>>>>> 3d222024
        Collections.singletonList("id"),
        Collections.emptyList());
    String altUid1 = UUID.randomUUID().toString();
    insertTestTableRows(
        Arrays.asList(
<<<<<<< HEAD
            Arrays.asList("id 1", "data (28,false,'foobar')"),
            Arrays.asList("id 2", "data (39,true,'bingo')")));
    String body =
        RestUtils.get(
            authToken,
            String.format(
                "%s/v2/keyspaces/%s/%s/%s?raw=true", restUrlBase, keyspaceName, tableName, "2"),
            HttpStatus.SC_OK);
    JsonNode json = objectMapper.readTree(body);
=======
            // Put UUID for the first row; leave second one empty/missing
            Arrays.asList("id 1", "data (28,false,'foobar')", "alt_id " + altUid1),
            Arrays.asList("id 2", "data (39,true,'bingo')")));
    JsonNode json = readRawRowsBySingleKey(keyspaceName, tableName, "2");
>>>>>>> 3d222024
    assertThat(json.size()).isEqualTo(1);
    assertThat(json.at("/0/id").asText()).isEqualTo("2");
    assertThat(json.at("/0/data/0").intValue()).isEqualTo(39);
    assertThat(json.at("/0/data/1").booleanValue()).isTrue();
<<<<<<< HEAD
    assertThat(json.at("/0/data/2").textValue()).isEqualTo("bingo");
    assertThat(json.at("/0/data").size()).isEqualTo(3);
=======
    assertThat(json.at("/0/data").size()).isEqualTo(3);
    assertTrue(json.at("/0/alt_id").isNull());
  }

  // Test for inserting and fetching row(s) with Tuple values: inserts using
  // standard JSON payload
  @Test
  public void getRowsWithTupleTyped() throws IOException {
    createKeyspace(keyspaceName);
    createTestTable(
        tableName,
        Arrays.asList("id text", "data tuple<int,boolean,text>", "alt_id uuid"),
        Collections.singletonList("id"),
        Collections.emptyList());
    String altUid1 = UUID.randomUUID().toString();
    insertTypedTestTableRows(
        Arrays.asList(
            ImmutableMap.of(
                "id", "1", "data", Arrays.asList(28, false, "foobar"), "alt_id", altUid1),
            ImmutableMap.of(
                "id",
                "2",
                "data",
                Arrays.asList(39, true, "bingo"),
                "alt_id",
                objectMapper.nullNode())));
    JsonNode json = readRawRowsBySingleKey(keyspaceName, tableName, "2");
    assertThat(json.size()).isEqualTo(1);
    assertThat(json.at("/0/id").asText()).isEqualTo("2");
    assertThat(json.at("/0/data/0").intValue()).isEqualTo(39);
    assertThat(json.at("/0/data/1").booleanValue()).isTrue();
    assertThat(json.at("/0/data").size()).isEqualTo(3);
    assertTrue(json.at("/0/alt_id").isNull());
>>>>>>> 3d222024
  }

  @Test
  public void getRowsWithUDT() throws IOException {
    createKeyspace(keyspaceName);

    // create UDT: note -- UDT names must be lower-case it seems (mixed case fails)
    String udtString =
        "{\"name\": \"testUDT\", \"fields\":"
            + "[{\"name\":\"name\",\"typeDefinition\":\"text\"},"
            + "{\"name\":\"age\",\"typeDefinition\":\"int\"}]}";
    RestUtils.post(
        authToken,
        String.format("%s/v2/schemas/keyspaces/%s/types", restUrlBase, keyspaceName),
        udtString,
        HttpStatus.SC_CREATED);

    createTestTable(
        tableName,
        Arrays.asList("id text", "details testUDT"),
        Collections.singletonList("id"),
        Collections.emptyList());

    insertTestTableRows(
        Arrays.asList(
            Arrays.asList("id 1", "details {name:'Bob',age:36}"),
            Arrays.asList("id 2", "details {name:'Alice',age:29}"),
            Arrays.asList("id 3", "details {name:'Peter',age:75}")));

    String body =
        RestUtils.get(
            authToken,
            String.format(
                "%s/v2/keyspaces/%s/%s/%s?raw=true", restUrlBase, keyspaceName, tableName, "2"),
            HttpStatus.SC_OK);
    JsonNode json = objectMapper.readTree(body);
    assertThat(json.size()).isEqualTo(1);
    assertThat(json.at("/0/details/name").asText()).isEqualTo("Alice");
    assertThat(json.at("/0/details/age").intValue()).isEqualTo(29);
  }

  @Test
  public void getRowsSort() throws IOException {
    String rowIdentifier = setupClusteringTestCase();

    String body =
        RestUtils.get(
            authToken,
            String.format(
                "%s/v2/keyspaces/%s/%s/%s?sort={\"expense_id\":\"desc\"}",
                restUrlBase, keyspaceName, tableName, rowIdentifier),
            HttpStatus.SC_OK);

    ListOfMapsGetResponseWrapper getResponseWrapper =
        LIST_OF_MAPS_GETRESPONSE_READER.readValue(body);
    List<Map<String, Object>> data = getResponseWrapper.getData();
    assertThat(getResponseWrapper.getCount()).isEqualTo(2);
    assertThat(data.get(0).get("id")).isEqualTo(1);
    assertThat(data.get(0).get("firstname")).isEqualTo("John");
    assertThat(data.get(0).get("expense_id")).isEqualTo(2);
  }

  @Test
  public void getRowsPaging() throws IOException {
    String rowIdentifier = setupClusteringTestCase();

    String body =
        RestUtils.get(
            authToken,
            String.format(
                "%s/v2/keyspaces/%s/%s/%s?page-size=1",
                restUrlBase, keyspaceName, tableName, rowIdentifier),
            HttpStatus.SC_OK);

    ListOfMapsGetResponseWrapper getResponseWrapper =
        LIST_OF_MAPS_GETRESPONSE_READER.readValue(body);
    List<Map<String, Object>> data = getResponseWrapper.getData();
    assertThat(getResponseWrapper.getCount()).isEqualTo(1);
    assertThat(getResponseWrapper.getPageState()).isNotEmpty();
    assertThat(data.get(0).get("id")).isEqualTo(1);
    assertThat(data.get(0).get("firstname")).isEqualTo("John");
    assertThat(data.get(0).get("expense_id")).isEqualTo(1);
  }

  @Test
  public void getRowsNotFound() throws IOException {
    createKeyspace(keyspaceName);
    createTable(keyspaceName, tableName);

    String rowIdentifier = UUID.randomUUID().toString();
    Map<String, String> row = new HashMap<>();
    row.put("id", rowIdentifier);
    row.put("firstname", "John");

    RestUtils.post(
        authToken,
        String.format("%s/v2/keyspaces/%s/%s", restUrlBase, keyspaceName, tableName),
        objectMapper.writeValueAsString(row),
        HttpStatus.SC_CREATED);

    String body =
        RestUtils.get(
            authToken,
            String.format(
                "%s/v2/keyspaces/%s/%s/%s",
                restUrlBase, keyspaceName, tableName, "f0014be3-b69f-4884-b9a6-49765fb40df3"),
            HttpStatus.SC_OK);

    ListOfMapsGetResponseWrapper getResponseWrapper =
        LIST_OF_MAPS_GETRESPONSE_READER.readValue(body);
    List<Map<String, Object>> data = getResponseWrapper.getData();
    assertThat(getResponseWrapper.getCount()).isEqualTo(0);
    assertThat(data).isEmpty();
  }

  @Test
  public void getRowsRaw() throws IOException {
    createKeyspace(keyspaceName);
    createTable(keyspaceName, tableName);

    String rowIdentifier = UUID.randomUUID().toString();
    Map<String, String> row = new HashMap<>();
    row.put("id", rowIdentifier);
    row.put("firstname", "John");

    RestUtils.post(
        authToken,
        String.format("%s/v2/keyspaces/%s/%s", restUrlBase, keyspaceName, tableName),
        objectMapper.writeValueAsString(row),
        HttpStatus.SC_CREATED);

    String body =
        RestUtils.get(
            authToken,
            String.format(
                "%s/v2/keyspaces/%s/%s/%s?raw=true",
                restUrlBase, keyspaceName, tableName, rowIdentifier),
            HttpStatus.SC_OK);

    List<Map<String, Object>> data =
        objectMapper.readValue(body, new TypeReference<List<Map<String, Object>>>() {});
    assertThat(data.get(0).get("id")).isEqualTo(rowIdentifier);
    assertThat(data.get(0).get("firstname")).isEqualTo("John");
  }

  @Test
  public void getRowsRawAndSort() throws IOException {
    String rowIdentifier = setupClusteringTestCase();

    String body =
        RestUtils.get(
            authToken,
            String.format(
                "%s/v2/keyspaces/%s/%s/%s?sort={\"expense_id\": \"desc\"}&raw=true",
                restUrlBase, keyspaceName, tableName, rowIdentifier),
            HttpStatus.SC_OK);

    List<Map<String, Object>> data =
        objectMapper.readValue(body, new TypeReference<List<Map<String, Object>>>() {});
    assertThat(data.size()).isEqualTo(2);
    assertThat(data.get(0).get("id")).isEqualTo(1);
    assertThat(data.get(0).get("firstname")).isEqualTo("John");
    assertThat(data.get(0).get("expense_id")).isEqualTo(2);
  }

  @Test
  public void getRowsPartitionKeyOnly() throws IOException {
    String rowIdentifier = setupClusteringTestCase();

    String body =
        RestUtils.get(
            authToken,
            String.format(
                "%s/v2/keyspaces/%s/%s/%s", restUrlBase, keyspaceName, tableName, rowIdentifier),
            HttpStatus.SC_OK);

    ListOfMapsGetResponseWrapper getResponseWrapper =
        LIST_OF_MAPS_GETRESPONSE_READER.readValue(body);
    List<Map<String, Object>> data = getResponseWrapper.getData();
    assertThat(getResponseWrapper.getCount()).isEqualTo(2);
    assertThat(data.get(0).get("id")).isEqualTo(1);
    assertThat(data.get(0).get("expense_id")).isEqualTo(1);
    assertThat(data.get(1).get("id")).isEqualTo(1);
    assertThat(data.get(1).get("expense_id")).isEqualTo(2);
  }

  @Test
  public void getRowsPartitionAndClusterKeys() throws IOException {
    String rowIdentifier = setupClusteringTestCase();

    String body =
        RestUtils.get(
            authToken,
            String.format(
                "%s/v2/keyspaces/%s/%s/%s/2", restUrlBase, keyspaceName, tableName, rowIdentifier),
            HttpStatus.SC_OK);

    ListOfMapsGetResponseWrapper getResponseWrapper =
        LIST_OF_MAPS_GETRESPONSE_READER.readValue(body);
    List<Map<String, Object>> data = getResponseWrapper.getData();
    assertThat(getResponseWrapper.getCount()).isEqualTo(1);
    assertThat(data.get(0).get("id")).isEqualTo(1);
    assertThat(data.get(0).get("firstname")).isEqualTo("John");
    assertThat(data.get(0).get("expense_id")).isEqualTo(2);
  }

  @Test
  public void getRowsWithMixedClustering() throws IOException {
    setupMixedClusteringTestCase();

    String body =
        RestUtils.get(
            authToken,
            String.format("%s/v2/keyspaces/%s/%s/1/one/-1", restUrlBase, keyspaceName, tableName),
            HttpStatus.SC_OK);

    ListOfMapsGetResponseWrapper getResponseWrapper =
        LIST_OF_MAPS_GETRESPONSE_READER.readValue(body);
    List<Map<String, Object>> data = getResponseWrapper.getData();
    assertThat(getResponseWrapper.getCount()).isEqualTo(2);
    assertThat(data.get(0).get("v")).isEqualTo(9);
    assertThat(data.get(1).get("v")).isEqualTo(19);

    body =
        RestUtils.get(
            authToken,
            String.format(
                "%s/v2/keyspaces/%s/%s/1/one/-1/20", restUrlBase, keyspaceName, tableName),
            HttpStatus.SC_OK);

    getResponseWrapper = LIST_OF_MAPS_GETRESPONSE_READER.readValue(body);
    data = getResponseWrapper.getData();
    assertThat(getResponseWrapper.getCount()).isEqualTo(1);
    assertThat(data.get(0).get("v")).isEqualTo(19);
  }

  @Test
  public void addRow() throws IOException {
    createKeyspace(keyspaceName);
    createTable(keyspaceName, tableName);

    String rowIdentifier = UUID.randomUUID().toString();
    Map<String, String> row = new HashMap<>();
    row.put("id", rowIdentifier);
    row.put("firstname", "John");

    String body =
        RestUtils.post(
            authToken,
            String.format("%s/v2/keyspaces/%s/%s", restUrlBase, keyspaceName, tableName),
            objectMapper.writeValueAsString(row),
            HttpStatus.SC_CREATED);

    Map<String, Object> rowResponse =
        objectMapper.readValue(body, new TypeReference<Map<String, Object>>() {});
    assertThat(rowResponse.get("id")).isEqualTo(rowIdentifier);
  }

  @Test
  public void addRowWithCounter() throws IOException {
    createKeyspace(keyspaceName);
    createTestTable(
        tableName,
        Arrays.asList("id text", "counter counter"),
        Collections.singletonList("id"),
        null);

    String rowIdentifier = UUID.randomUUID().toString();
    Map<String, String> row = new HashMap<>();
    row.put("id", rowIdentifier);
    row.put("counter", "+1");

    RestUtils.post(
        authToken,
        String.format("%s/v2/keyspaces/%s/%s", restUrlBase, keyspaceName, tableName),
        objectMapper.writeValueAsString(row),
        HttpStatus.SC_BAD_REQUEST);
  }

  @Test
  public void addRowWithList() throws IOException {
    createKeyspace(keyspaceName);
    createTestTable(
        tableName,
        Arrays.asList("name text", "email list<text>"),
        Collections.singletonList("name"),
        null);

    Map<String, String> row = new HashMap<>();
    row.put("name", "alice");
    row.put("email", "['foo@example.com','bar@example.com']");

    RestUtils.post(
        authToken,
        String.format("%s/v2/keyspaces/%s/%s", restUrlBase, keyspaceName, tableName),
        objectMapper.writeValueAsString(row),
        HttpStatus.SC_CREATED);

    String body =
        RestUtils.get(
            authToken,
            String.format(
                "%s/v2/keyspaces/%s/%s/%s?raw=true", restUrlBase, keyspaceName, tableName, "alice"),
            HttpStatus.SC_OK);

    List<Map<String, Object>> data =
        objectMapper.readValue(body, new TypeReference<List<Map<String, Object>>>() {});
    assertThat(data.get(0).get("name")).isEqualTo("alice");
    assertThat(data.get(0).get("email"))
        .isEqualTo(Arrays.asList("foo@example.com", "bar@example.com"));
  }

  @Test
  public void addRowInvalidField() throws IOException {
    createKeyspace(keyspaceName);
    createTable(keyspaceName, tableName);

    String rowIdentifier = UUID.randomUUID().toString();
    Map<String, String> row = new HashMap<>();
    row.put("id", rowIdentifier);
    row.put("invalid_field", "John");

    String body =
        RestUtils.post(
            authToken,
            String.format("%s/v2/keyspaces/%s/%s", restUrlBase, keyspaceName, tableName),
            objectMapper.writeValueAsString(row),
            HttpStatus.SC_BAD_REQUEST);

    ApiError response = objectMapper.readValue(body, ApiError.class);

    assertThat(response.getCode()).isEqualTo(HttpStatus.SC_BAD_REQUEST);
    assertThat(response.getDescription()).contains("Unknown field name 'invalid_field'");
  }

  @Test
  public void addRowWithInvalidJson() throws IOException {
    createKeyspace(keyspaceName);
    createTable(keyspaceName, tableName);

    RestUtils.post(
        authToken,
        String.format("%s/v2/keyspaces/%s/%s", restUrlBase, keyspaceName, tableName),
        "{\"id\": \"af2603d2-8c03-11eb-a03f-0ada685e0000\",\"firstname: \"john\"}",
        HttpStatus.SC_BAD_REQUEST);
  }

  @Test
  public void updateRow() throws IOException {
    createKeyspace(keyspaceName);
    createTable(keyspaceName, tableName);

    String rowIdentifier = UUID.randomUUID().toString();
    Map<String, String> row = new HashMap<>();
    row.put("id", rowIdentifier);
    row.put("firstname", "John");

    RestUtils.post(
        authToken,
        String.format("%s/v2/keyspaces/%s/%s", restUrlBase, keyspaceName, tableName),
        objectMapper.writeValueAsString(row),
        HttpStatus.SC_CREATED);

    Map<String, String> rowUpdate = new HashMap<>();
    rowUpdate.put("firstname", "Robert");
    rowUpdate.put("lastname", "Plant");

    String body =
        RestUtils.put(
            authToken,
            String.format(
                "%s/v2/keyspaces/%s/%s/%s", restUrlBase, keyspaceName, tableName, rowIdentifier),
            objectMapper.writeValueAsString(rowUpdate),
            HttpStatus.SC_OK);
    Map<String, String> data = readWrappedRESTResponse(body, Map.class);
    assertThat(data).containsAllEntriesOf(rowUpdate);
  }

  @Test
  public void updateRowRaw() throws IOException {
    createKeyspace(keyspaceName);
    createTable(keyspaceName, tableName);

    String rowIdentifier = UUID.randomUUID().toString();
    Map<String, String> row = new HashMap<>();
    row.put("id", rowIdentifier);
    row.put("firstname", "John");

    RestUtils.post(
        authToken,
        String.format("%s/v2/keyspaces/%s/%s", restUrlBase, keyspaceName, tableName),
        objectMapper.writeValueAsString(row),
        HttpStatus.SC_CREATED);

    Map<String, String> rowUpdate = new HashMap<>();
    rowUpdate.put("firstname", "Robert");
    rowUpdate.put("lastname", "Plant");

    String body =
        RestUtils.put(
            authToken,
            String.format(
                "%s/v2/keyspaces/%s/%s/%s?raw=true",
                restUrlBase, keyspaceName, tableName, rowIdentifier),
            objectMapper.writeValueAsString(rowUpdate),
            HttpStatus.SC_OK);

    @SuppressWarnings("unchecked")
    Map<String, String> data = objectMapper.readValue(body, Map.class);
    assertThat(data).containsAllEntriesOf(rowUpdate);

    // Also verify that we can "delete" lastName
    Map<String, String> update2 = new HashMap<>();
    update2.put("firstName", "Roger");
    update2.put("lastName", null);
    RestUtils.put(
        authToken,
        String.format(
            "%s/v2/keyspaces/%s/%s/%s", restUrlBase, keyspaceName, tableName, rowIdentifier),
        objectMapper.writeValueAsString(update2),
        HttpStatus.SC_OK);

    // And that change actually occurs
    JsonNode json = readRawRowsBySingleKey(keyspaceName, tableName, rowIdentifier);
    assertThat(json.size()).isEqualTo(1);
    assertThat(json.at("/0/id").asText()).isEqualTo(rowIdentifier);
    assertThat(json.at("/0/firstName").asText()).isEqualTo("Roger");
    assertTrue(json.at("/0/lastName").isNull());
    assertTrue(json.at("/0/age").isNull());
    assertThat(json.at("/0").size()).isEqualTo(4);
  }

  @Test
  public void updateRowWithCounter() throws IOException {
    createKeyspace(keyspaceName);
    createTestTable(
        tableName,
        Arrays.asList("id text", "counter counter"),
        Collections.singletonList("id"),
        null);

    String rowIdentifier = UUID.randomUUID().toString();
    Map<String, String> row = Collections.singletonMap("counter", "+1");

    String body =
        RestUtils.put(
            authToken,
            String.format(
                "%s/v2/keyspaces/%s/%s/%s?raw=true",
                restUrlBase, keyspaceName, tableName, rowIdentifier),
            objectMapper.writeValueAsString(row),
            HttpStatus.SC_OK);

    @SuppressWarnings("unchecked")
    Map<String, String> data = objectMapper.readValue(body, Map.class);
    assertThat(data).containsAllEntriesOf(row);

    body =
        RestUtils.get(
            authToken,
            String.format(
                "%s/v2/keyspaces/%s/%s/%s?raw=true",
                restUrlBase, keyspaceName, tableName, rowIdentifier),
            HttpStatus.SC_OK);

    List<Map<String, Object>> dataList =
        objectMapper.readValue(body, new TypeReference<List<Map<String, Object>>>() {});
    assertThat(dataList.get(0).get("id")).isEqualTo(rowIdentifier);
    assertThat(dataList.get(0).get("counter")).isEqualTo("1");

    body =
        RestUtils.put(
            authToken,
            String.format(
                "%s/v2/keyspaces/%s/%s/%s?raw=true",
                restUrlBase, keyspaceName, tableName, rowIdentifier),
            objectMapper.writeValueAsString(row),
            HttpStatus.SC_OK);

    @SuppressWarnings("unchecked")
    Map<String, String> dataMap = objectMapper.readValue(body, Map.class);
    assertThat(dataMap).containsAllEntriesOf(row);

    body =
        RestUtils.get(
            authToken,
            String.format(
                "%s/v2/keyspaces/%s/%s/%s?raw=true",
                restUrlBase, keyspaceName, tableName, rowIdentifier),
            HttpStatus.SC_OK);

    dataList = objectMapper.readValue(body, new TypeReference<List<Map<String, Object>>>() {});
    assertThat(dataList.get(0).get("id")).isEqualTo(rowIdentifier);
    assertThat(dataList.get(0).get("counter")).isEqualTo("2");
  }

  @Test
  public void updateRowWithMultipleCounters() throws IOException {
    createKeyspace(keyspaceName);
    createTestTable(
        tableName,
        Arrays.asList("id text", "counter1 counter", "counter2 counter"),
        Collections.singletonList("id"),
        null);

    String rowIdentifier = UUID.randomUUID().toString();

    Map<String, String> rowUpdate = new HashMap<>();
    rowUpdate.put("counter1", "+1");
    rowUpdate.put("counter2", "-1");

    String body =
        RestUtils.put(
            authToken,
            String.format(
                "%s/v2/keyspaces/%s/%s/%s?raw=true",
                restUrlBase, keyspaceName, tableName, rowIdentifier),
            objectMapper.writeValueAsString(rowUpdate),
            HttpStatus.SC_OK);

    @SuppressWarnings("unchecked")
    Map<String, String> data = objectMapper.readValue(body, Map.class);
    assertThat(data).containsAllEntriesOf(rowUpdate);

    body =
        RestUtils.get(
            authToken,
            String.format(
                "%s/v2/keyspaces/%s/%s/%s?raw=true",
                restUrlBase, keyspaceName, tableName, rowIdentifier),
            HttpStatus.SC_OK);

    List<Map<String, Object>> dataList =
        objectMapper.readValue(body, new TypeReference<List<Map<String, Object>>>() {});
    assertThat(dataList.get(0).get("id")).isEqualTo(rowIdentifier);
    assertThat(dataList.get(0).get("counter1")).isEqualTo("1");
    assertThat(dataList.get(0).get("counter2")).isEqualTo("-1");
  }

  @Test
  public void updateRowWithInvalidJson() throws IOException {
    createKeyspace(keyspaceName);
    createTable(keyspaceName, tableName);

    String rowIdentifier = UUID.randomUUID().toString();
    Map<String, String> row = new HashMap<>();
    row.put("id", rowIdentifier);
    row.put("firstname", "John");

    RestUtils.post(
        authToken,
        String.format("%s/v2/keyspaces/%s/%s", restUrlBase, keyspaceName, tableName),
        objectMapper.writeValueAsString(row),
        HttpStatus.SC_CREATED);

    RestUtils.put(
        authToken,
        String.format(
            "%s/v2/keyspaces/%s/%s/%s", restUrlBase, keyspaceName, tableName, rowIdentifier),
        "{\"firstname\": \"Robert,\"lastname\": \"Plant\"}",
        HttpStatus.SC_BAD_REQUEST);
  }

  @Test
  public void patchRow() throws IOException {
    createKeyspace(keyspaceName);
    createTable(keyspaceName, tableName);

    String rowIdentifier = UUID.randomUUID().toString();
    Map<String, String> row = new HashMap<>();
    row.put("id", rowIdentifier);
    row.put("firstname", "John");
    row.put("lastname", "Doe");

    RestUtils.post(
        authToken,
        String.format("%s/v2/keyspaces/%s/%s", restUrlBase, keyspaceName, tableName),
        objectMapper.writeValueAsString(row),
        HttpStatus.SC_CREATED);

    Map<String, String> rowUpdate = new HashMap<>();
    rowUpdate.put("firstname", "Jane");

    String body =
        RestUtils.patch(
            authToken,
            String.format(
                "%s/v2/keyspaces/%s/%s/%s", restUrlBase, keyspaceName, tableName, rowIdentifier),
            objectMapper.writeValueAsString(rowUpdate),
            HttpStatus.SC_OK);
    Map<String, String> patchData = readWrappedRESTResponse(body, Map.class);
    assertThat(patchData).containsAllEntriesOf(rowUpdate);

    body =
        RestUtils.get(
            authToken,
            String.format(
                "%s/v2/keyspaces/%s/%s/%s", restUrlBase, keyspaceName, tableName, rowIdentifier),
            HttpStatus.SC_OK);

    ListOfMapsGetResponseWrapper getResponseWrapper =
        LIST_OF_MAPS_GETRESPONSE_READER.readValue(body);
    List<Map<String, Object>> data = getResponseWrapper.getData();
    assertThat(data.get(0).get("id")).isEqualTo(rowIdentifier);
    assertThat(data.get(0).get("firstname")).isEqualTo("Jane");
    assertThat(data.get(0).get("lastname")).isEqualTo("Doe");
  }

  @Test
  public void patchRowRaw() throws IOException {
    createKeyspace(keyspaceName);
    createTable(keyspaceName, tableName);

    String rowIdentifier = UUID.randomUUID().toString();
    Map<String, String> row = new HashMap<>();
    row.put("id", rowIdentifier);
    row.put("firstname", "John");
    row.put("lastname", "Doe");

    RestUtils.post(
        authToken,
        String.format("%s/v2/keyspaces/%s/%s", restUrlBase, keyspaceName, tableName),
        objectMapper.writeValueAsString(row),
        HttpStatus.SC_CREATED);

    Map<String, String> rowUpdate = new HashMap<>();
    rowUpdate.put("firstname", "Jane");

    String body =
        RestUtils.patch(
            authToken,
            String.format(
                "%s/v2/keyspaces/%s/%s/%s?raw=true",
                restUrlBase, keyspaceName, tableName, rowIdentifier),
            objectMapper.writeValueAsString(rowUpdate),
            HttpStatus.SC_OK);
    @SuppressWarnings("unchecked")
    Map<String, String> patchData = objectMapper.readValue(body, Map.class);

    assertThat(patchData).containsAllEntriesOf(rowUpdate);

    body =
        RestUtils.get(
            authToken,
            String.format(
                "%s/v2/keyspaces/%s/%s/%s", restUrlBase, keyspaceName, tableName, rowIdentifier),
            HttpStatus.SC_OK);

    ListOfMapsGetResponseWrapper getResponseWrapper =
        LIST_OF_MAPS_GETRESPONSE_READER.readValue(body);
    List<Map<String, Object>> data = getResponseWrapper.getData();
    assertThat(data.get(0).get("id")).isEqualTo(rowIdentifier);
    assertThat(data.get(0).get("firstname")).isEqualTo("Jane");
    assertThat(data.get(0).get("lastname")).isEqualTo("Doe");
  }

  @Test
  public void deleteRow() throws IOException {
    createKeyspace(keyspaceName);
    createTable(keyspaceName, tableName);

    String rowIdentifier = UUID.randomUUID().toString();
    Map<String, String> row = new HashMap<>();
    row.put("id", rowIdentifier);
    row.put("firstname", "John");

    RestUtils.post(
        authToken,
        String.format("%s/v2/keyspaces/%s/%s", restUrlBase, keyspaceName, tableName),
        objectMapper.writeValueAsString(row),
        HttpStatus.SC_CREATED);

    RestUtils.delete(
        authToken,
        String.format(
            "%s/v2/keyspaces/%s/%s/%s", restUrlBase, keyspaceName, tableName, rowIdentifier),
        HttpStatus.SC_NO_CONTENT);
  }

  @Test
  public void deleteRowClustering() throws IOException {
    String rowIdentifier = setupClusteringTestCase();

    String body =
        RestUtils.get(
            authToken,
            String.format(
                "%s/v2/keyspaces/%s/%s/%s", restUrlBase, keyspaceName, tableName, rowIdentifier),
            HttpStatus.SC_OK);

    ListOfMapsGetResponseWrapper getResponseWrapper =
        LIST_OF_MAPS_GETRESPONSE_READER.readValue(body);
    List<Map<String, Object>> data = getResponseWrapper.getData();
    assertThat(getResponseWrapper.getCount()).isEqualTo(2);
    assertThat(data.get(0).get("id")).isEqualTo(1);
    assertThat(data.get(0).get("expense_id")).isEqualTo(1);
    assertThat(data.get(1).get("id")).isEqualTo(1);
    assertThat(data.get(1).get("expense_id")).isEqualTo(2);

    RestUtils.delete(
        authToken,
        String.format(
            "%s/v2/keyspaces/%s/%s/%s/1", restUrlBase, keyspaceName, tableName, rowIdentifier),
        HttpStatus.SC_NO_CONTENT);

    body =
        RestUtils.get(
            authToken,
            String.format(
                "%s/v2/keyspaces/%s/%s/%s", restUrlBase, keyspaceName, tableName, rowIdentifier),
            HttpStatus.SC_OK);

    getResponseWrapper = LIST_OF_MAPS_GETRESPONSE_READER.readValue(body);
    data = getResponseWrapper.getData();
    assertThat(getResponseWrapper.getCount()).isEqualTo(1);
    assertThat(data.get(0).get("id")).isEqualTo(1);
    assertThat(data.get(0).get("expense_id")).isEqualTo(2);
  }

  @Test
  public void deleteRowByPartitionKey() throws IOException {
    String rowIdentifier = setupClusteringTestCase();

    String body =
        RestUtils.get(
            authToken,
            String.format(
                "%s/v2/keyspaces/%s/%s/%s", restUrlBase, keyspaceName, tableName, rowIdentifier),
            HttpStatus.SC_OK);

    ListOfMapsGetResponseWrapper getResponseWrapper =
        LIST_OF_MAPS_GETRESPONSE_READER.readValue(body);
    List<Map<String, Object>> data = getResponseWrapper.getData();
    assertThat(getResponseWrapper.getCount()).isEqualTo(2);
    assertThat(data.get(0).get("id")).isEqualTo(1);
    assertThat(data.get(0).get("expense_id")).isEqualTo(1);
    assertThat(data.get(1).get("id")).isEqualTo(1);
    assertThat(data.get(1).get("expense_id")).isEqualTo(2);

    RestUtils.delete(
        authToken,
        String.format(
            "%s/v2/keyspaces/%s/%s/%s", restUrlBase, keyspaceName, tableName, rowIdentifier),
        HttpStatus.SC_NO_CONTENT);

    body =
        RestUtils.get(
            authToken,
            String.format(
                "%s/v2/keyspaces/%s/%s/%s", restUrlBase, keyspaceName, tableName, rowIdentifier),
            HttpStatus.SC_OK);

    getResponseWrapper = LIST_OF_MAPS_GETRESPONSE_READER.readValue(body);
    assertThat(getResponseWrapper.getCount()).isEqualTo(0);

    body =
        RestUtils.get(
            authToken,
            String.format("%s/v2/keyspaces/%s/%s/%s", restUrlBase, keyspaceName, tableName, "2"),
            HttpStatus.SC_OK);

    getResponseWrapper = LIST_OF_MAPS_GETRESPONSE_READER.readValue(body);
    data = getResponseWrapper.getData();
    assertThat(getResponseWrapper.getCount()).isEqualTo(1);
    assertThat(data.get(0).get("id")).isEqualTo(2);
    assertThat(data.get(0).get("firstname")).isEqualTo("Jane");
  }

  @Test
  public void deleteRowsWithMixedClustering() throws IOException {
    setupMixedClusteringTestCase();

    String body =
        RestUtils.get(
            authToken,
            String.format("%s/v2/keyspaces/%s/%s/1/one/-1", restUrlBase, keyspaceName, tableName),
            HttpStatus.SC_OK);

    ListOfMapsGetResponseWrapper getResponseWrapper =
        LIST_OF_MAPS_GETRESPONSE_READER.readValue(body);
    List<Map<String, Object>> data = getResponseWrapper.getData();
    assertThat(getResponseWrapper.getCount()).isEqualTo(2);
    assertThat(data.get(0).get("v")).isEqualTo(9);
    assertThat(data.get(1).get("v")).isEqualTo(19);

    RestUtils.delete(
        authToken,
        String.format("%s/v2/keyspaces/%s/%s/1/one/-1", restUrlBase, keyspaceName, tableName),
        HttpStatus.SC_NO_CONTENT);

    body =
        RestUtils.get(
            authToken,
            String.format("%s/v2/keyspaces/%s/%s/1/one/-1", restUrlBase, keyspaceName, tableName),
            HttpStatus.SC_OK);

    getResponseWrapper = LIST_OF_MAPS_GETRESPONSE_READER.readValue(body);
    assertThat(getResponseWrapper.getCount()).isEqualTo(0);
  }

  @Test
  public void deleteRowsMixedClusteringAndCK() throws IOException {
    setupMixedClusteringTestCase();

    String body =
        RestUtils.get(
            authToken,
            String.format("%s/v2/keyspaces/%s/%s/1/one/-1", restUrlBase, keyspaceName, tableName),
            HttpStatus.SC_OK);

    ListOfMapsGetResponseWrapper getResponseWrapper =
        LIST_OF_MAPS_GETRESPONSE_READER.readValue(body);
    List<Map<String, Object>> data = getResponseWrapper.getData();
    assertThat(getResponseWrapper.getCount()).isEqualTo(2);
    assertThat(data.get(0).get("v")).isEqualTo(9);
    assertThat(data.get(1).get("v")).isEqualTo(19);

    RestUtils.delete(
        authToken,
        String.format("%s/v2/keyspaces/%s/%s/1/one/-1/20", restUrlBase, keyspaceName, tableName),
        HttpStatus.SC_NO_CONTENT);

    body =
        RestUtils.get(
            authToken,
            String.format(
                "%s/v2/keyspaces/%s/%s/1/one/-1/20", restUrlBase, keyspaceName, tableName),
            HttpStatus.SC_OK);

    getResponseWrapper = LIST_OF_MAPS_GETRESPONSE_READER.readValue(body);
    assertThat(getResponseWrapper.getCount()).isEqualTo(0);

    body =
        RestUtils.get(
            authToken,
            String.format("%s/v2/keyspaces/%s/%s/1/one/-1", restUrlBase, keyspaceName, tableName),
            HttpStatus.SC_OK);

    getResponseWrapper = LIST_OF_MAPS_GETRESPONSE_READER.readValue(body);
    assertThat(getResponseWrapper.getCount()).isEqualTo(1);
    assertThat(data.get(0).get("v")).isEqualTo(9);
  }

  @Test
  public void getColumns() throws IOException {
    createKeyspace(keyspaceName);
    createTable(keyspaceName, tableName);

    String body =
        RestUtils.get(
            authToken,
            String.format(
                "%s/v2/schemas/keyspaces/%s/tables/%s/columns",
                restUrlBase, keyspaceName, tableName),
            HttpStatus.SC_OK);
    List<ColumnDefinition> columns =
        readWrappedRESTResponse(body, new TypeReference<List<ColumnDefinition>>() {});
    assertThat(columns)
        .anySatisfy(
            value ->
                assertThat(value)
                    .usingRecursiveComparison()
                    .isEqualTo(new ColumnDefinition("id", "uuid", false)));
  }

  @Test
  public void getColumnsRaw() throws IOException {
    createKeyspace(keyspaceName);
    createTable(keyspaceName, tableName);

    String body =
        RestUtils.get(
            authToken,
            String.format(
                "%s/v2/schemas/keyspaces/%s/tables/%s/columns?raw=true",
                restUrlBase, keyspaceName, tableName),
            HttpStatus.SC_OK);
    List<ColumnDefinition> columns =
        objectMapper.readValue(body, new TypeReference<List<ColumnDefinition>>() {});
    assertThat(columns)
        .anySatisfy(
            value ->
                assertThat(value)
                    .usingRecursiveComparison()
                    .isEqualTo(new ColumnDefinition("id", "uuid", false)));
  }

  @Test
  public void getColumnsComplex() throws IOException {
    createKeyspace(keyspaceName);
    createComplexTable(keyspaceName, tableName);

    String body =
        RestUtils.get(
            authToken,
            String.format(
                "%s/v2/schemas/keyspaces/%s/tables/%s/columns",
                restUrlBase, keyspaceName, tableName),
            HttpStatus.SC_OK);
    List<ColumnDefinition> columns =
        readWrappedRESTResponse(body, new TypeReference<List<ColumnDefinition>>() {});
    assertThat(columns)
        .anySatisfy(
            value ->
                assertThat(value)
                    .usingRecursiveComparison()
                    .isEqualTo(new ColumnDefinition("col2", "frozen<set<boolean>>", false)));
  }

  @Test
  public void getColumnsBadTable() throws IOException {
    String body =
        RestUtils.get(
            authToken,
            String.format(
                "%s/v2/schemas/keyspaces/%s/tables/%s/columns", restUrlBase, keyspaceName, "foo"),
            HttpStatus.SC_BAD_REQUEST);
    ApiError response = objectMapper.readValue(body, ApiError.class);

    assertThat(response.getCode()).isEqualTo(HttpStatus.SC_BAD_REQUEST);
    assertThat(response.getDescription()).isNotEmpty();
  }

  @Test
  public void getColumnsBadKeyspace() throws IOException {
    createKeyspace(keyspaceName);

    String body =
        RestUtils.get(
            authToken,
            String.format(
                "%s/v2/schemas/keyspaces/%s/tables/%s/columns", restUrlBase, "foo", tableName),
            HttpStatus.SC_BAD_REQUEST);
    ApiError response = objectMapper.readValue(body, ApiError.class);

    assertThat(response.getCode()).isEqualTo(HttpStatus.SC_BAD_REQUEST);
    assertThat(response.getDescription()).isNotEmpty();
  }

  @Test
  public void getColumn() throws IOException {
    createKeyspace(keyspaceName);
    createTable(keyspaceName, tableName);

    String body =
        RestUtils.get(
            authToken,
            String.format(
                "%s/v2/schemas/keyspaces/%s/tables/%s/columns/%s",
                restUrlBase, keyspaceName, tableName, "age"),
            HttpStatus.SC_OK);
    ColumnDefinition column = readWrappedRESTResponse(body, ColumnDefinition.class);
    assertThat(column)
        .usingRecursiveComparison()
        .isEqualTo(new ColumnDefinition("age", "int", false));
  }

  @Test
  public void getColumnNotFound() throws IOException {
    createKeyspace(keyspaceName);
    createTable(keyspaceName, tableName);

    String body =
        RestUtils.get(
            authToken,
            String.format(
                "%s/v2/schemas/keyspaces/%s/tables/%s/columns/%s",
                restUrlBase, keyspaceName, tableName, "foo"),
            HttpStatus.SC_NOT_FOUND);
    ApiError response = objectMapper.readValue(body, ApiError.class);

    assertThat(response.getCode()).isEqualTo(HttpStatus.SC_NOT_FOUND);
    assertThat(response.getDescription()).isNotEmpty();
  }

  @Test
  public void getColumnRaw() throws IOException {
    createKeyspace(keyspaceName);
    createTable(keyspaceName, tableName);

    String body =
        RestUtils.get(
            authToken,
            String.format(
                "%s/v2/schemas/keyspaces/%s/tables/%s/columns/%s?raw=true",
                restUrlBase, keyspaceName, tableName, "age"),
            HttpStatus.SC_OK);
    ColumnDefinition column = objectMapper.readValue(body, ColumnDefinition.class);
    assertThat(column)
        .usingRecursiveComparison()
        .isEqualTo(new ColumnDefinition("age", "int", false));
  }

  @Test
  public void getColumnComplex() throws IOException {
    createKeyspace(keyspaceName);
    createComplexTable(keyspaceName, tableName);

    String body =
        RestUtils.get(
            authToken,
            String.format(
                "%s/v2/schemas/keyspaces/%s/tables/%s/columns/%s",
                restUrlBase, keyspaceName, tableName, "col1"),
            HttpStatus.SC_OK);
    ColumnDefinition column = readWrappedRESTResponse(body, ColumnDefinition.class);
    assertThat(column)
        .usingRecursiveComparison()
        .isEqualTo(new ColumnDefinition("col1", "frozen<map<date, text>>", false));
  }

  @Test
  public void getColumnBadTable() throws IOException {
    createKeyspace(keyspaceName);

    String body =
        RestUtils.get(
            authToken,
            String.format(
                "%s/v2/schemas/keyspaces/%s/tables/%s/columns/%s",
                restUrlBase, keyspaceName, "foo", "age"),
            HttpStatus.SC_BAD_REQUEST);
    ApiError response = objectMapper.readValue(body, ApiError.class);

    assertThat(response.getCode()).isEqualTo(HttpStatus.SC_BAD_REQUEST);
    assertThat(response.getDescription()).isNotEmpty();
  }

  @Test
  public void getColumnBadKeyspace() throws IOException {
    String body =
        RestUtils.get(
            authToken,
            String.format(
                "%s/v2/schemas/keyspaces/%s/tables/%s/columns/%s",
                restUrlBase, "foo", tableName, "age"),
            HttpStatus.SC_BAD_REQUEST);
    ApiError response = objectMapper.readValue(body, ApiError.class);

    assertThat(response.getCode()).isEqualTo(HttpStatus.SC_BAD_REQUEST);
    assertThat(response.getDescription()).isNotEmpty();
  }

  @Test
  public void addColumn() throws IOException {
    createKeyspace(keyspaceName);
    createTable(keyspaceName, tableName);

    ColumnDefinition columnDefinition = new ColumnDefinition("name", "text");

    String body =
        RestUtils.post(
            authToken,
            String.format(
                "%s/v2/schemas/keyspaces/%s/tables/%s/columns",
                restUrlBase, keyspaceName, tableName),
            objectMapper.writeValueAsString(columnDefinition),
            HttpStatus.SC_CREATED);
    @SuppressWarnings("unchecked")
    Map<String, String> response = objectMapper.readValue(body, Map.class);

    assertThat(response.get("name")).isEqualTo("name");

    body =
        RestUtils.get(
            authToken,
            String.format(
                "%s/v2/schemas/keyspaces/%s/tables/%s/columns/%s?raw=true",
                restUrlBase, keyspaceName, tableName, "name"),
            HttpStatus.SC_OK);
    ColumnDefinition column = objectMapper.readValue(body, ColumnDefinition.class);
    assertThat(column).usingRecursiveComparison().isEqualTo(columnDefinition);
  }

  @Test
  public void addColumnBadType() throws IOException {
    createKeyspace(keyspaceName);
    createTable(keyspaceName, tableName);

    ColumnDefinition columnDefinition = new ColumnDefinition("name", "badType");

    String body =
        RestUtils.post(
            authToken,
            String.format(
                "%s/v2/schemas/keyspaces/%s/tables/%s/columns",
                restUrlBase, keyspaceName, tableName),
            objectMapper.writeValueAsString(columnDefinition),
            HttpStatus.SC_BAD_REQUEST);
    ApiError response = objectMapper.readValue(body, ApiError.class);

    assertThat(response.getCode()).isEqualTo(HttpStatus.SC_BAD_REQUEST);
    assertThat(response.getDescription()).isNotEmpty();
  }

  @Test
  public void addColumnStatic() throws IOException {
    createKeyspace(keyspaceName);
    createTableWithClustering(keyspaceName, tableName);

    ColumnDefinition columnDefinition = new ColumnDefinition("balance", "float", true);

    String body =
        RestUtils.post(
            authToken,
            String.format(
                "%s/v2/schemas/keyspaces/%s/tables/%s/columns",
                restUrlBase, keyspaceName, tableName),
            objectMapper.writeValueAsString(columnDefinition),
            HttpStatus.SC_CREATED);
    @SuppressWarnings("unchecked")
    Map<String, String> response = objectMapper.readValue(body, Map.class);

    assertThat(response.get("name")).isEqualTo("balance");

    body =
        RestUtils.get(
            authToken,
            String.format(
                "%s/v2/schemas/keyspaces/%s/tables/%s/columns/%s?raw=true",
                restUrlBase, keyspaceName, tableName, "balance"),
            HttpStatus.SC_OK);
    ColumnDefinition column = objectMapper.readValue(body, ColumnDefinition.class);
    assertThat(column).usingRecursiveComparison().isEqualTo(columnDefinition);
  }

  @Test
  public void updateColumn() throws IOException {
    createKeyspace(keyspaceName);
    createTable(keyspaceName, tableName);

    ColumnDefinition columnDefinition = new ColumnDefinition("identifier", "uuid");

    String body =
        RestUtils.put(
            authToken,
            String.format(
                "%s/v2/schemas/keyspaces/%s/tables/%s/columns/%s",
                restUrlBase, keyspaceName, tableName, "id"),
            objectMapper.writeValueAsString(columnDefinition),
            HttpStatus.SC_OK);
    @SuppressWarnings("unchecked")
    Map<String, String> response = objectMapper.readValue(body, Map.class);

    assertThat(response.get("name")).isEqualTo("identifier");

    body =
        RestUtils.get(
            authToken,
            String.format(
                "%s/v2/schemas/keyspaces/%s/tables/%s/columns/%s?raw=true",
                restUrlBase, keyspaceName, tableName, "identifier"),
            HttpStatus.SC_OK);
    ColumnDefinition column = objectMapper.readValue(body, ColumnDefinition.class);
    assertThat(column).usingRecursiveComparison().isEqualTo(columnDefinition);
  }

  @Test
  public void updateColumnNotFound() throws IOException {
    createKeyspace(keyspaceName);
    createTable(keyspaceName, tableName);

    ColumnDefinition columnDefinition = new ColumnDefinition("name", "text");

    String body =
        RestUtils.put(
            authToken,
            String.format(
                "%s/v2/schemas/keyspaces/%s/tables/%s/columns/%s",
                restUrlBase, keyspaceName, tableName, "notFound"),
            objectMapper.writeValueAsString(columnDefinition),
            HttpStatus.SC_BAD_REQUEST);
    ApiError response = objectMapper.readValue(body, ApiError.class);

    assertThat(response.getCode()).isEqualTo(HttpStatus.SC_BAD_REQUEST);
    assertThat(response.getDescription()).isNotEmpty();
  }

  @Test
  public void updateColumnBadTable() throws IOException {
    createKeyspace(keyspaceName);
    createTable(keyspaceName, tableName);

    ColumnDefinition columnDefinition = new ColumnDefinition("name", "text");

    String body =
        RestUtils.put(
            authToken,
            String.format(
                "%s/v2/schemas/keyspaces/%s/tables/%s/columns/%s",
                restUrlBase, keyspaceName, "foo", "age"),
            objectMapper.writeValueAsString(columnDefinition),
            HttpStatus.SC_BAD_REQUEST);
    ApiError response = objectMapper.readValue(body, ApiError.class);

    assertThat(response.getCode()).isEqualTo(HttpStatus.SC_BAD_REQUEST);
    assertThat(response.getDescription()).isNotEmpty();
  }

  @Test
  public void updateColumnBadKeyspace() throws IOException {
    ColumnDefinition columnDefinition = new ColumnDefinition("name", "text");

    String body =
        RestUtils.put(
            authToken,
            String.format(
                "%s/v2/schemas/keyspaces/%s/tables/%s/columns/%s",
                restUrlBase, "foo", tableName, "age"),
            objectMapper.writeValueAsString(columnDefinition),
            HttpStatus.SC_BAD_REQUEST);
    ApiError response = objectMapper.readValue(body, ApiError.class);

    assertThat(response.getCode()).isEqualTo(HttpStatus.SC_BAD_REQUEST);
    assertThat(response.getDescription()).isNotEmpty();
  }

  @Test
  public void deleteColumn() throws IOException {
    createKeyspace(keyspaceName);
    createTable(keyspaceName, tableName);

    RestUtils.delete(
        authToken,
        String.format(
            "%s/v2/schemas/keyspaces/%s/tables/%s/columns/%s",
            restUrlBase, keyspaceName, tableName, "age"),
        HttpStatus.SC_NO_CONTENT);
  }

  @Test
  public void deleteColumnNotFound() throws IOException {
    createKeyspace(keyspaceName);
    createTable(keyspaceName, tableName);

    RestUtils.delete(
        authToken,
        String.format(
            "%s/v2/schemas/keyspaces/%s/tables/%s/columns/%s",
            restUrlBase, keyspaceName, tableName, "foo"),
        HttpStatus.SC_BAD_REQUEST);
  }

  @Test
  public void deleteColumnBadTable() throws IOException {
    createKeyspace(keyspaceName);

    String body =
        RestUtils.delete(
            authToken,
            String.format(
                "%s/v2/schemas/keyspaces/%s/tables/%s/columns/%s",
                restUrlBase, keyspaceName, "foo", "age"),
            HttpStatus.SC_BAD_REQUEST);
    ApiError response = objectMapper.readValue(body, ApiError.class);

    assertThat(response.getCode()).isEqualTo(HttpStatus.SC_BAD_REQUEST);
    assertThat(response.getDescription()).isNotEmpty();
  }

  @Test
  public void deleteColumnBadKeyspace() throws IOException {
    String body =
        RestUtils.delete(
            authToken,
            String.format(
                "%s/v2/schemas/keyspaces/%s/tables/%s/columns/%s",
                restUrlBase, "foo", tableName, "age"),
            HttpStatus.SC_BAD_REQUEST);
    ApiError response = objectMapper.readValue(body, ApiError.class);

    assertThat(response.getCode()).isEqualTo(HttpStatus.SC_BAD_REQUEST);
    assertThat(response.getDescription()).isNotEmpty();
  }

  @Test
  public void deleteColumnPartitionKey() throws IOException {
    createKeyspace(keyspaceName);
    createTable(keyspaceName, tableName);

    String body =
        RestUtils.delete(
            authToken,
            String.format(
                "%s/v2/schemas/keyspaces/%s/tables/%s/columns/%s",
                restUrlBase, keyspaceName, tableName, "id"),
            HttpStatus.SC_BAD_REQUEST);
    ApiError response = objectMapper.readValue(body, ApiError.class);

    assertThat(response.getCode()).isEqualTo(HttpStatus.SC_BAD_REQUEST);
    assertThat(response.getDescription()).isNotEmpty();
  }

  @Test
  public void createUdt() throws IOException {
    createKeyspace(keyspaceName);

    // create UDT
    String udtString =
        "{\"name\": \"udt1\", \"fields\":"
            + "[{\"name\":\"firstname\",\"typeDefinition\":\"text\"},"
            + "{\"name\":\"birthdate\",\"typeDefinition\":\"date\"}]}";

    RestUtils.post(
        authToken,
        String.format("%s/v2/schemas/keyspaces/%s/types", restUrlBase, keyspaceName),
        udtString,
        HttpStatus.SC_CREATED);

    // throws error because same name, but ifNotExists = false
    String response =
        RestUtils.post(
            authToken,
            String.format("%s/v2/schemas/keyspaces/%s/types", restUrlBase, keyspaceName),
            udtString,
            HttpStatus.SC_BAD_REQUEST);

    String typeName = "udt1";

    ApiError apiError = objectMapper.readValue(response, ApiError.class);
    assertThat(apiError.getCode()).isEqualTo(HttpStatus.SC_BAD_REQUEST);
    assertThat(apiError.getDescription())
        .contains("Bad request")
        .contains(typeName)
        .contains("already exists");

    // don't create and don't throw exception because ifNotExists = true
    udtString =
        "{\"name\": \"udt1\", \"ifNotExists\": true,"
            + "\"fields\":[{\"name\":\"firstname\",\"typeDefinition\":\"text\"}]}";
    RestUtils.post(
        authToken,
        String.format("%s/v2/schemas/keyspaces/%s/types", restUrlBase, keyspaceName),
        udtString,
        HttpStatus.SC_CREATED);
  }

  @Test
  public void updateInvalidUdt() throws IOException {
    createKeyspace(keyspaceName);

    // create UDT
    String udtString =
        "{\"name\": \"udt1\", \"fields\":[{\"name\":\"firstname\",\"typeDefinition\":\"text\"}]}";

    RestUtils.post(
        authToken,
        String.format("%s/v2/schemas/keyspaces/%s/types", restUrlBase, keyspaceName),
        udtString,
        HttpStatus.SC_CREATED);

    // add existing field
    udtString =
        "{\"name\": \"udt1\", \"addFields\":[{\"name\":\"firstname\",\"typeDefinition\":\"text\"}]}";

    RestUtils.put(
        authToken,
        String.format("%s/v2/schemas/keyspaces/%s/types", restUrlBase, keyspaceName),
        udtString,
        HttpStatus.SC_BAD_REQUEST);

    // missing add-type and rename-type
    udtString =
        "{\"name\": \"udt1\", \"fields\":[{\"name\":\"firstname\",\"typeDefinition\":\"text\"}]}";

    RestUtils.put(
        authToken,
        String.format("%s/v2/schemas/keyspaces/%s/types", restUrlBase, keyspaceName),
        udtString,
        HttpStatus.SC_BAD_REQUEST);
  }

  @Test
  public void updateUdt() throws IOException {
    createKeyspace(keyspaceName);

    // create UDT
    String udtString =
        "{\"name\": \"udt1\", \"fields\":[{\"name\":\"firstname\",\"typeDefinition\":\"text\"}]}";

    RestUtils.post(
        authToken,
        String.format("%s/v2/schemas/keyspaces/%s/types", restUrlBase, keyspaceName),
        udtString,
        HttpStatus.SC_CREATED);

    // update UDT: add new field
    udtString =
        "{\"name\": \"udt1\", \"addFields\":[{\"name\":\"lastname\",\"typeDefinition\":\"text\"}]}";

    RestUtils.put(
        authToken,
        String.format("%s/v2/schemas/keyspaces/%s/types", restUrlBase, keyspaceName),
        udtString,
        HttpStatus.SC_OK);

    // udpate UDT: rename fields
    udtString =
        "{\"name\": \"udt1\",\"renameFields\":"
            + "[{\"from\":\"firstname\",\"to\":\"name1\"}, {\"from\":\"lastname\",\"to\":\"name2\"}]}";

    RestUtils.put(
        authToken,
        String.format("%s/v2/schemas/keyspaces/%s/types", restUrlBase, keyspaceName),
        udtString,
        HttpStatus.SC_OK);

    // retrieve UDT
    String body =
        RestUtils.get(
            authToken,
            String.format("%s/v2/schemas/keyspaces/%s/types/%s", restUrlBase, keyspaceName, "udt1"),
            HttpStatus.SC_OK);

    MapGetResponseWrapper getResponseWrapper = MAP_GETRESPONSE_READER.readValue(body);
    Map<String, Object> response = getResponseWrapper.getData();

    assertThat(response.size()).isEqualTo(3);
    assertThat(response.get("name")).isEqualTo("udt1");
    List<Map<String, String>> fields = (List<Map<String, String>>) response.get("fields");
    assertThat(fields.size()).isEqualTo(2);

    Set<String> fieldNames = new HashSet<>();
    fieldNames.add(fields.get(0).get("name"));
    fieldNames.add(fields.get(1).get("name"));

    assertThat(fieldNames.contains("name1")).isTrue();
    assertThat(fieldNames.contains("name2")).isTrue();

    // create UDT
    udtString = "{\"name\": \"udt2\", \"fields\":[{\"name\":\"age\",\"typeDefinition\":\"int\"}]}";

    RestUtils.post(
        authToken,
        String.format("%s/v2/schemas/keyspaces/%s/types", restUrlBase, keyspaceName),
        udtString,
        HttpStatus.SC_CREATED);

    // update UDT: add and rename field
    udtString =
        "{\"name\": \"udt2\","
            + "\"addFields\":[{\"name\":\"name\",\"typeDefinition\":\"text\"}]},"
            + "\"renameFields\": [{\"from\": \"name\", \"to\": \"firstname\"}";

    RestUtils.put(
        authToken,
        String.format("%s/v2/schemas/keyspaces/%s/types", restUrlBase, keyspaceName),
        udtString,
        HttpStatus.SC_OK);
  }

  @Test
  public void testInvalidUdtType() throws IOException {
    createKeyspace(keyspaceName);

    String udtString =
        "{\"name\": \"udt1\", \"fields\":[{\"name\":\"firstname\",\"typeDefinition\":\"invalid_type\"}}]}";
    RestUtils.post(
        authToken,
        String.format("%s/v2/schemas/keyspaces/%s/types", restUrlBase, keyspaceName),
        udtString,
        HttpStatus.SC_BAD_REQUEST);

    udtString = "{\"name\": \"udt1\", \"fields\":[]}";
    RestUtils.post(
        authToken,
        String.format("%s/v2/schemas/keyspaces/%s/types", restUrlBase, keyspaceName),
        udtString,
        HttpStatus.SC_BAD_REQUEST);

    udtString = "{\"name\": \"udt1\", \"fields\":[{\"name\":\"firstname\"}}]}";
    RestUtils.post(
        authToken,
        String.format("%s/v2/schemas/keyspaces/%s/types", restUrlBase, keyspaceName),
        udtString,
        HttpStatus.SC_BAD_REQUEST);

    udtString = "{\"name\": \"udt1\", \"fields\":[{\"typeDefinition\":\"text\"}}]}";
    RestUtils.post(
        authToken,
        String.format("%s/v2/schemas/keyspaces/%s/types", restUrlBase, keyspaceName),
        udtString,
        HttpStatus.SC_BAD_REQUEST);
  }

  @Test
  public void dropUdt() throws IOException {
    createKeyspace(keyspaceName);

    String udtString =
        "{\"name\": \"test_udt1\", \"fields\":[{\"name\":\"firstname\",\"typeDefinition\":\"text\"}]}";

    RestUtils.post(
        authToken,
        String.format("%s/v2/schemas/keyspaces/%s/types", restUrlBase, keyspaceName),
        udtString,
        HttpStatus.SC_CREATED);

    RestUtils.delete(
        authToken,
        String.format(
            "%s/v2/schemas/keyspaces/%s/types/%s", restUrlBase, keyspaceName, "test_udt1"),
        HttpStatus.SC_NO_CONTENT);

    // delete a non existent UDT
    RestUtils.delete(
        authToken,
        String.format(
            "%s/v2/schemas/keyspaces/%s/types/%s", restUrlBase, keyspaceName, "test_udt1"),
        HttpStatus.SC_BAD_REQUEST);

    // delete an UDT in use
    udtString =
        "{\"name\": \"fullname\", \"fields\":"
            + "[{\"name\":\"firstname\",\"typeDefinition\":\"text\"},"
            + "{\"name\":\"lastname\",\"typeDefinition\":\"text\"}]}";
    RestUtils.post(
        authToken,
        String.format("%s/v2/schemas/keyspaces/%s/types", restUrlBase, keyspaceName),
        udtString,
        HttpStatus.SC_CREATED);

    createTestTable(
        tableName,
        Arrays.asList("id text", "name fullname"),
        Collections.singletonList("id"),
        null);

    RestUtils.delete(
        authToken,
        String.format("%s/v2/schemas/keyspaces/%s/types/%s", restUrlBase, keyspaceName, "fullname"),
        HttpStatus.SC_BAD_REQUEST);
  }

  @Test
  public void getUdt() throws IOException {
    createKeyspace(keyspaceName);

    String udtString =
        "{\"name\": \"test_udt1\", \"fields\":[{\"name\":\"arrival\",\"typeDefinition\":\"timestamp\"}]}";

    RestUtils.post(
        authToken,
        String.format("%s/v2/schemas/keyspaces/%s/types", restUrlBase, keyspaceName),
        udtString,
        HttpStatus.SC_CREATED);

    String body =
        RestUtils.get(
            authToken,
            String.format(
                "%s/v2/schemas/keyspaces/%s/types/%s", restUrlBase, keyspaceName, "test_udt1"),
            HttpStatus.SC_OK);

    MapGetResponseWrapper getResponseWrapper = MAP_GETRESPONSE_READER.readValue(body);
    Map<String, Object> response = getResponseWrapper.getData();

    assertThat(response.size()).isEqualTo(3);
    assertThat(response.get("name")).isEqualTo("test_udt1");
    List<Map<String, String>> fields = (List<Map<String, String>>) response.get("fields");
    assertThat(fields.size()).isEqualTo(1);
    assertThat(fields.get(0).get("name")).isEqualTo("arrival");
    assertThat(fields.get(0).get("typeDefinition")).isEqualTo("timestamp");

    // get non existent UDT
    RestUtils.get(
        authToken,
        String.format(
            "%s/v2/schemas/keyspaces/%s/types/%s", restUrlBase, keyspaceName, "invalid_udt"),
        HttpStatus.SC_NOT_FOUND);
  }

  @Test
  public void listAllTypes() throws IOException {
    createKeyspace(keyspaceName);

    String body =
        RestUtils.get(
            authToken,
            String.format("%s/v2/schemas/keyspaces/%s/types", restUrlBase, keyspaceName),
            HttpStatus.SC_OK);

    ListOfMapsGetResponseWrapper getResponseWrapper =
        LIST_OF_MAPS_GETRESPONSE_READER.readValue(body);
    List<Map<String, Object>> response = getResponseWrapper.getData();
    assertThat(response.size()).isEqualTo(0);

    // creates 10 UDTs
    String udtString =
        "{\"name\": \"%s\", \"fields\":[{\"name\":\"firstname\",\"typeDefinition\":\"text\"}]}";
    for (int i = 0; i < 10; i++) {
      RestUtils.post(
          authToken,
          String.format("%s/v2/schemas/keyspaces/%s/types", restUrlBase, keyspaceName),
          String.format(udtString, "udt" + i),
          HttpStatus.SC_CREATED);
    }

    body =
        RestUtils.get(
            authToken,
            String.format("%s/v2/schemas/keyspaces/%s/types", restUrlBase, keyspaceName),
            HttpStatus.SC_OK);

    getResponseWrapper = LIST_OF_MAPS_GETRESPONSE_READER.readValue(body);
    response = getResponseWrapper.getData();
    assertThat(response.size()).isEqualTo(10);

    List<Map<String, String>> fields = (List<Map<String, String>>) response.get(0).get("fields");
    assertThat(fields.size()).isEqualTo(1);
    assertThat(fields.get(0).get("name")).isEqualTo("firstname");
    assertThat(fields.get(0).get("typeDefinition")).isEqualTo("text");
  }

  @Test
  public void testMixedCaseTable() throws IOException {
    keyspaceName = "MixedCaseKeyspace"; // intentional override of keyspace name
    createKeyspace(keyspaceName);

    String tableName = "MixedCaseTable";
    TableAdd tableAdd = new TableAdd();
    tableAdd.setName(tableName);

    List<ColumnDefinition> columnDefinitions = new ArrayList<>();

    columnDefinitions.add(new ColumnDefinition("ID", "uuid"));
    columnDefinitions.add(new ColumnDefinition("lastName", "text"));
    columnDefinitions.add(new ColumnDefinition("firstName", "text"));
    tableAdd.setColumnDefinitions(columnDefinitions);

    PrimaryKey primaryKey = new PrimaryKey();
    primaryKey.setPartitionKey(Collections.singletonList("ID"));
    tableAdd.setPrimaryKey(primaryKey);

    // ensure table name is preserved
    String body =
        RestUtils.post(
            authToken,
            String.format("%s/v2/schemas/keyspaces/%s/tables", restUrlBase, keyspaceName),
            objectMapper.writeValueAsString(tableAdd),
            HttpStatus.SC_CREATED);

    TableResponse tableResponse =
        objectMapper.readValue(body, new TypeReference<TableResponse>() {});
    assertThat(tableResponse.getName()).isEqualTo(tableName);

    // insert a row
    String rowIdentifier = UUID.randomUUID().toString();
    Map<String, String> row = new HashMap<>();
    row.put("ID", rowIdentifier);
    row.put("firstName", "John");
    row.put("lastName", "Doe");

    RestUtils.post(
        authToken,
        String.format("%s/v2/keyspaces/%s/%s", restUrlBase, keyspaceName, tableName),
        objectMapper.writeValueAsString(row),
        HttpStatus.SC_CREATED);

    // retrieve the row by ID and ensure column names are as expected
    String whereClause = String.format("{\"ID\":{\"$eq\":\"%s\"}}", rowIdentifier);
    body =
        RestUtils.get(
            authToken,
            String.format(
                "%s/v2/keyspaces/%s/%s?where=%s",
                restUrlBase, keyspaceName, tableName, whereClause),
            HttpStatus.SC_OK);

    ListOfMapsGetResponseWrapper getResponseWrapper =
        LIST_OF_MAPS_GETRESPONSE_READER.readValue(body);
    List<Map<String, Object>> data = getResponseWrapper.getData();
    assertThat(data.get(0).get("ID")).isEqualTo(rowIdentifier);
    assertThat(data.get(0).get("firstName")).isEqualTo("John");
    assertThat(data.get(0).get("lastName")).isEqualTo("Doe");
  }

  @Test
  public void testTimestampHandling() throws IOException {
    createKeyspace(keyspaceName);

    String tableName = "widgets";
    TableAdd tableAdd = new TableAdd();
    tableAdd.setName(tableName);

    List<ColumnDefinition> columnDefinitions = new ArrayList<>();

    columnDefinitions.add(new ColumnDefinition("hour_created", "timestamp"));
    columnDefinitions.add(new ColumnDefinition("serial_number", "text"));
    columnDefinitions.add(new ColumnDefinition("machine_code", "text"));
    columnDefinitions.add(new ColumnDefinition("part_name", "text"));
    columnDefinitions.add(new ColumnDefinition("part_number", "text"));
    columnDefinitions.add(new ColumnDefinition("created_at", "time"));
    columnDefinitions.add(new ColumnDefinition("last_inspected_at", "date"));
    columnDefinitions.add(new ColumnDefinition("times_inspected", "int"));
    columnDefinitions.add(new ColumnDefinition("est_unit_cost", "decimal"));
    columnDefinitions.add(new ColumnDefinition("est_unit_cost_updated", "timestamp"));
    columnDefinitions.add(new ColumnDefinition("inspection_notes", "text"));
    columnDefinitions.add(new ColumnDefinition("mean_failure_time_hours", "double"));
    columnDefinitions.add(new ColumnDefinition("audit_id", "timeuuid"));
    columnDefinitions.add(new ColumnDefinition("rating", "float"));
    columnDefinitions.add(new ColumnDefinition("stars", "tinyint"));
    columnDefinitions.add(new ColumnDefinition("likes", "smallint"));
    columnDefinitions.add(new ColumnDefinition("test_runs", "varint"));
    columnDefinitions.add(new ColumnDefinition("source_ip", "inet"));
    columnDefinitions.add(new ColumnDefinition("description", "blob"));
    tableAdd.setColumnDefinitions(columnDefinitions);

    PrimaryKey primaryKey = new PrimaryKey();
    primaryKey.setPartitionKey(Arrays.asList("hour_created", "machine_code"));
    primaryKey.setClusteringKey(Arrays.asList("serial_number"));
    tableAdd.setPrimaryKey(primaryKey);

    // create table
    String body =
        RestUtils.post(
            authToken,
            String.format("%s/v2/schemas/keyspaces/%s/tables", restUrlBase, keyspaceName),
            objectMapper.writeValueAsString(tableAdd),
            HttpStatus.SC_CREATED);

    TableResponse tableResponse =
        objectMapper.readValue(body, new TypeReference<TableResponse>() {});
    assertThat(tableResponse.getName()).isEqualTo(tableName);

    // insert a row
    String timestamp = Instant.now().toString();
    String machineCode = "ABC123";
    Map<String, Object> row = new HashMap<>();
    row.put("hour_created", timestamp);
    row.put("serial_number", "123456789Z");
    row.put("machine_code", machineCode);
    row.put("part_name", "Engine");
    row.put("part_number", "DEF456");
    row.put("created_at", "10:12");
    row.put("last_inspected_at", "2021-12-10");
    row.put("times_inspected", "2");
    row.put("est_unit_cost", "599.99");
    row.put("est_unit_cost_updated", timestamp);
    row.put("inspection_notes", "working");
    row.put("mean_failure_time_hours", "29111.595");
    row.put("audit_id", Uuids.timeBased());
    row.put("rating", "98.6");
    row.put("stars", "5");
    row.put("likes", "1048");
    row.put("test_runs", BigInteger.TEN);
    row.put("source_ip", "127.0.0.1");
    row.put("description", "0x010203fffee0122301");

    RestUtils.post(
        authToken,
        String.format("%s/v2/keyspaces/%s/%s", restUrlBase, keyspaceName, tableName),
        objectMapper.writeValueAsString(row),
        HttpStatus.SC_CREATED);

    // insert a row, ensuring we can use literals for numeric values
    String timestamp2 = Instant.now().toString();
    Map<String, Object> row2 = new HashMap<>();
    row2.put("hour_created", timestamp2);
    row2.put("serial_number", "ZXY765");
    row2.put("machine_code", "MNO432");
    row2.put("part_name", "Adapter");
    row2.put("part_number", "QRS246");
    row2.put("created_at", "23:19");
    row2.put("last_inspected_at", "2020-02-01");
    row2.put("times_inspected", 5);
    row2.put("est_unit_cost", 38.95);
    row2.put("est_unit_cost_updated", timestamp2);
    row2.put("inspection_notes", "frayed cable");
    row2.put("mean_failure_time_hours", 5917321.12334);
    row2.put("rating", (float) 92.6);
    row2.put("stars", (byte) 4);
    row2.put("likes", (short) 926);
    row2.put("test_runs", BigInteger.ONE);
    row2.put("source_ip", "FE80:CD00:0:CDE:1257:0:211E:729C");
    row2.put("description", (new String("AQID//7gEiMB")).getBytes());

    RestUtils.post(
        authToken,
        String.format("%s/v2/keyspaces/%s/%s", restUrlBase, keyspaceName, tableName),
        objectMapper.writeValueAsString(row2),
        HttpStatus.SC_CREATED);

    // retrieve the first row by primary key
    body =
        RestUtils.get(
            authToken,
            String.format(
                "%s/v2/keyspaces/%s/%s/%s/%s",
                restUrlBase, keyspaceName, tableName, timestamp, machineCode),
            HttpStatus.SC_OK);

    ListOfMapsGetResponseWrapper getResponseWrapper =
        LIST_OF_MAPS_GETRESPONSE_READER.readValue(body);
    List<Map<String, Object>> data = getResponseWrapper.getData();
    assertThat(data.get(0).get("hour_created")).isEqualTo(timestamp);
    assertThat(data.get(0).get("machine_code")).isEqualTo(machineCode);
    assertThat(data.get(0).get("times_inspected")).isEqualTo(2);
    assertThat(data.get(0).get("last_inspected_at")).isEqualTo("2021-12-10");
    assertThat(data.get(0).get("est_unit_cost")).isEqualTo(599.99);
  }

  private void createTable(String keyspaceName, String tableName) throws IOException {
    createTable(keyspaceName, tableName, restUrlBase);
  }

  private void createTable(String keyspaceName, String tableName, String urlBase)
      throws IOException {
    TableAdd tableAdd = new TableAdd();
    tableAdd.setName(tableName);

    List<ColumnDefinition> columnDefinitions = new ArrayList<>();

    columnDefinitions.add(new ColumnDefinition("id", "uuid"));
    columnDefinitions.add(new ColumnDefinition("lastname", "text"));
    columnDefinitions.add(new ColumnDefinition("firstname", "text"));
    columnDefinitions.add(new ColumnDefinition("age", "int"));

    tableAdd.setColumnDefinitions(columnDefinitions);

    PrimaryKey primaryKey = new PrimaryKey();
    primaryKey.setPartitionKey(Collections.singletonList("id"));
    tableAdd.setPrimaryKey(primaryKey);

    // TODO: change to restUrlBase after new REST service implements table creation
    RestUtils.post(
        authToken,
        String.format("%s/v2/schemas/keyspaces/%s/tables", urlBase, keyspaceName),
        objectMapper.writeValueAsString(tableAdd),
        HttpStatus.SC_CREATED);
  }

  private void createTestTable(
      String tableName, List<String> columns, List<String> partitionKey, List<String> clusteringKey)
      throws IOException {
    TableAdd tableAdd = new TableAdd();
    tableAdd.setName(tableName);

    List<ColumnDefinition> columnDefinitions =
        columns.stream()
            .map(x -> x.split(" "))
            .map(y -> new ColumnDefinition(y[0], y[1]))
            .collect(Collectors.toList());
    tableAdd.setColumnDefinitions(columnDefinitions);

    PrimaryKey primaryKey = new PrimaryKey();
    primaryKey.setPartitionKey(partitionKey);
    if (clusteringKey != null) {
      primaryKey.setClusteringKey(clusteringKey);
    }
    tableAdd.setPrimaryKey(primaryKey);

    String body =
        RestUtils.post(
            authToken,
            String.format("%s/v2/schemas/keyspaces/%s/tables", restUrlBase, keyspaceName),
            objectMapper.writeValueAsString(tableAdd),
            HttpStatus.SC_CREATED);

    TableResponse tableResponse =
        objectMapper.readValue(body, new TypeReference<TableResponse>() {});
    assertThat(tableResponse.getName()).isEqualTo(tableName);
  }

  private void createComplexTable(String keyspaceName, String tableName) throws IOException {
    TableAdd tableAdd = new TableAdd();
    tableAdd.setName(tableName);

    List<ColumnDefinition> columnDefinitions = new ArrayList<>();

    columnDefinitions.add(new ColumnDefinition("pk0", "uuid"));
    columnDefinitions.add(new ColumnDefinition("col1", "frozen<map<date, text>>"));
    columnDefinitions.add(new ColumnDefinition("col2", "frozen<set<boolean>>"));
    columnDefinitions.add(new ColumnDefinition("col3", "frozen<tuple<duration, inet>>"));

    tableAdd.setColumnDefinitions(columnDefinitions);

    PrimaryKey primaryKey = new PrimaryKey();
    primaryKey.setPartitionKey(Collections.singletonList("pk0"));
    tableAdd.setPrimaryKey(primaryKey);

    RestUtils.post(
        authToken,
        String.format("%s/v2/schemas/keyspaces/%s/tables", restUrlBase, keyspaceName),
        objectMapper.writeValueAsString(tableAdd),
        HttpStatus.SC_CREATED);
  }

  private void createTableWithClustering(String keyspaceName, String tableName) throws IOException {
    TableAdd tableAdd = new TableAdd();
    tableAdd.setName(tableName);

    List<ColumnDefinition> columnDefinitions = new ArrayList<>();

    columnDefinitions.add(new ColumnDefinition("id", "int"));
    columnDefinitions.add(new ColumnDefinition("lastname", "text"));
    columnDefinitions.add(new ColumnDefinition("firstname", "text"));
    columnDefinitions.add(new ColumnDefinition("age", "int", true));
    columnDefinitions.add(new ColumnDefinition("expense_id", "int"));

    tableAdd.setColumnDefinitions(columnDefinitions);

    PrimaryKey primaryKey = new PrimaryKey();
    primaryKey.setPartitionKey(Collections.singletonList("id"));
    primaryKey.setClusteringKey(Collections.singletonList("expense_id"));
    tableAdd.setPrimaryKey(primaryKey);

    RestUtils.post(
        authToken,
        String.format("%s/v2/schemas/keyspaces/%s/tables", restUrlBase, keyspaceName),
        objectMapper.writeValueAsString(tableAdd),
        HttpStatus.SC_CREATED);
  }

  private void createTableWithMixedClustering(String keyspaceName, String tableName)
      throws IOException {
    TableAdd tableAdd = new TableAdd();
    tableAdd.setName(tableName);

    List<ColumnDefinition> columnDefinitions = new ArrayList<>();

    columnDefinitions.add(new ColumnDefinition("pk0", "int"));
    columnDefinitions.add(new ColumnDefinition("pk1", "text"));
    columnDefinitions.add(new ColumnDefinition("pk2", "int"));
    columnDefinitions.add(new ColumnDefinition("ck0", "int"));
    columnDefinitions.add(new ColumnDefinition("ck1", "text"));
    columnDefinitions.add(new ColumnDefinition("v", "int"));

    tableAdd.setColumnDefinitions(columnDefinitions);

    PrimaryKey primaryKey = new PrimaryKey();
    primaryKey.setPartitionKey(Arrays.asList("pk0", "pk1", "pk2"));
    primaryKey.setClusteringKey(Arrays.asList("ck0", "ck1"));
    tableAdd.setPrimaryKey(primaryKey);

    RestUtils.post(
        authToken,
        String.format("%s/v2/schemas/keyspaces/%s/tables", restUrlBase, keyspaceName),
        objectMapper.writeValueAsString(tableAdd),
        HttpStatus.SC_CREATED);
  }

  private void createKeyspace(String keyspaceName) throws IOException {
    // TODO: change to restUrlBase after new REST service implements keyspace creation
    createKeyspace(keyspaceName, restUrlBase);
  }

  private void createKeyspace(String keyspaceName, String urlBaseToUse) throws IOException {
    String createKeyspaceRequest =
        String.format("{\"name\": \"%s\", \"replicas\": 1}", keyspaceName);
    RestUtils.post(
        authToken,
        String.format("%s/v2/schemas/keyspaces", urlBaseToUse),
        createKeyspaceRequest,
        HttpStatus.SC_CREATED);
  }

  private void createTestIndex(
      String keyspaceName,
      String tableName,
      String columnName,
      String indexName,
      boolean ifNotExists,
      IndexKind kind)
      throws IOException {
    IndexAdd indexAdd = new IndexAdd();
    indexAdd.setColumn(columnName);
    indexAdd.setName(indexName);
    indexAdd.setIfNotExists(ifNotExists);
    indexAdd.setKind(kind);

    String body =
        RestUtils.post(
            authToken,
            String.format(
                "%s/v2/schemas/keyspaces/%s/tables/%s/indexes",
                restUrlBase, keyspaceName, tableName),
            objectMapper.writeValueAsString(indexAdd),
            HttpStatus.SC_CREATED);
    SuccessResponse successResponse =
        objectMapper.readValue(body, new TypeReference<SuccessResponse>() {});
    assertThat(successResponse.getSuccess()).isTrue();
  }

  /**
   * Helper method for inserting table entries using so-called "Stringified" values for columns:
   * this differs a bit from full JSON values and is mostly useful for simple String and number
   * fields.
   *
   * @return {@code List} of entries to expect back for given definitions.
   */
  private List<Map<String, String>> insertTestTableRows(List<List<String>> rows)
      throws IOException {
    final List<Map<String, String>> insertedRows = new ArrayList<>();
    for (List<String> row : rows) {
      Map<String, String> rowMap = new HashMap<>();
      for (String kv : row) {
        // Split on first space, leave others in (with no limit we'd silently
        // drop later space-separated parts)
        String[] parts = kv.split(" ", 2);
        rowMap.put(parts[0].trim(), parts[1].trim());
      }
      insertedRows.add(rowMap);

      RestUtils.post(
          authToken,
          String.format("%s/v2/keyspaces/%s/%s", restUrlBase, keyspaceName, tableName),
          objectMapper.writeValueAsString(rowMap),
          HttpStatus.SC_CREATED);
    }
    return insertedRows;
  }

  // Variant of "insertTestTableRows" in which entries are defined as partially
  // typed Java Objects and serialized as real JSON and NOT as "Stringified"
  // CQL-style format.
  private void insertTypedTestTableRows(List<Map<String, Object>> rows) throws IOException {
    for (Map<String, Object> row : rows) {
      RestUtils.post(
          authToken,
          String.format("%s/v2/keyspaces/%s/%s", restUrlBase, keyspaceName, tableName),
          objectMapper.writeValueAsString(row),
          HttpStatus.SC_CREATED);
    }
  }

  private String setupClusteringTestCase() throws IOException {
    createKeyspace(keyspaceName);
    createTableWithClustering(keyspaceName, tableName);

    final String restUrlForInserts = restUrlBase;

    String rowIdentifier = "1";
    Map<String, String> row = new HashMap<>();
    row.put("id", rowIdentifier);
    row.put("firstname", "John");
    row.put("expense_id", "1");

    RestUtils.post(
        authToken,
        String.format("%s/v2/keyspaces/%s/%s", restUrlForInserts, keyspaceName, tableName),
        objectMapper.writeValueAsString(row),
        HttpStatus.SC_CREATED);

    row = new HashMap<>();
    row.put("id", rowIdentifier);
    row.put("firstname", "John");
    row.put("expense_id", "2");

    RestUtils.post(
        authToken,
        String.format("%s/v2/keyspaces/%s/%s", restUrlForInserts, keyspaceName, tableName),
        objectMapper.writeValueAsString(row),
        HttpStatus.SC_CREATED);

    row = new HashMap<>();
    row.put("id", "2");
    row.put("firstname", "Jane");
    row.put("expense_id", "1");

    RestUtils.post(
        authToken,
        String.format("%s/v2/keyspaces/%s/%s", restUrlForInserts, keyspaceName, tableName),
        objectMapper.writeValueAsString(row),
        HttpStatus.SC_CREATED);

    row = new HashMap<>();
    row.put("id", "2");
    row.put("firstname", "Jane");
    row.put("expense_id", "1");

    RestUtils.post(
        authToken,
        String.format("%s/v2/keyspaces/%s/%s", restUrlForInserts, keyspaceName, tableName),
        objectMapper.writeValueAsString(row),
        HttpStatus.SC_CREATED);

    return rowIdentifier;
  }

  private void setupMixedClusteringTestCase() throws IOException {
    createKeyspace(keyspaceName);
    createTableWithMixedClustering(keyspaceName, tableName);

    final String restUrlForInserts = restUrlBase;

    Map<String, String> row = new HashMap<>();
    row.put("pk0", "1");
    row.put("pk1", "one");
    row.put("pk2", "-1");
    row.put("ck0", "10");
    row.put("ck1", "foo");
    row.put("v", "9");

    RestUtils.post(
        authToken,
        String.format("%s/v2/keyspaces/%s/%s", restUrlForInserts, keyspaceName, tableName),
        objectMapper.writeValueAsString(row),
        HttpStatus.SC_CREATED);

    row = new HashMap<>();
    row.put("pk0", "1");
    row.put("pk1", "one");
    row.put("pk2", "-1");
    row.put("ck0", "20");
    row.put("ck1", "foo");
    row.put("v", "19");

    RestUtils.post(
        authToken,
        String.format("%s/v2/keyspaces/%s/%s", restUrlForInserts, keyspaceName, tableName),
        objectMapper.writeValueAsString(row),
        HttpStatus.SC_CREATED);

    row = new HashMap<>();
    row.put("pk0", "2");
    row.put("pk1", "two");
    row.put("pk2", "-2");
    row.put("ck0", "10");
    row.put("ck1", "bar");
    row.put("v", "18");

    RestUtils.post(
        authToken,
        String.format("%s/v2/keyspaces/%s/%s", restUrlForInserts, keyspaceName, tableName),
        objectMapper.writeValueAsString(row),
        HttpStatus.SC_CREATED);
  }

  private <T> T readWrappedRESTResponse(String body, Class<T> wrappedType) throws IOException {
    JavaType wrapperType =
        objectMapper
            .getTypeFactory()
            .constructParametricType(RESTResponseWrapper.class, wrappedType);
    RESTResponseWrapper<T> wrapped = objectMapper.readValue(body, wrapperType);
    return wrapped.getData();
  }

  private <T> T readWrappedRESTResponse(String body, TypeReference wrappedType) throws IOException {
    JavaType resolvedWrappedType = objectMapper.getTypeFactory().constructType(wrappedType);
    JavaType wrapperType =
        objectMapper
            .getTypeFactory()
            .constructParametricType(RESTResponseWrapper.class, resolvedWrappedType);
    RESTResponseWrapper<T> wrapped = objectMapper.readValue(body, wrapperType);
    return wrapped.getData();
  }

  // Simple helper method for the case of single primary key, standard auth token;
  // will use "raw" Rows endpoint to access entries, return as Tree (JsonNode)
  private JsonNode readRawRowsBySingleKey(String keyspaceName, String tableName, Object rowId)
      throws IOException {
    String body =
        RestUtils.get(
            authToken,
            String.format(
                "%s/v2/keyspaces/%s/%s/%s?raw=true", restUrlBase, keyspaceName, tableName, rowId),
            HttpStatus.SC_OK);
    return objectMapper.readTree(body);
  }
}<|MERGE_RESOLUTION|>--- conflicted
+++ resolved
@@ -17,21 +17,15 @@
 
 import static org.assertj.core.api.Assertions.assertThat;
 import static org.assertj.core.api.Assumptions.assumeThat;
-<<<<<<< HEAD
+import static org.junit.Assert.assertTrue;
 import static org.junit.jupiter.api.Assertions.assertNotNull;
-=======
-import static org.junit.Assert.assertTrue;
->>>>>>> 3d222024
 
 import com.datastax.oss.driver.api.core.CqlSession;
 import com.datastax.oss.driver.api.core.cql.ResultSet;
 import com.datastax.oss.driver.api.core.cql.Row;
 import com.datastax.oss.driver.api.core.cql.SimpleStatement;
-<<<<<<< HEAD
 import com.datastax.oss.driver.api.core.uuid.Uuids;
-=======
 import com.datastax.oss.driver.shaded.guava.common.collect.ImmutableMap;
->>>>>>> 3d222024
 import com.fasterxml.jackson.core.type.TypeReference;
 import com.fasterxml.jackson.databind.JavaType;
 import com.fasterxml.jackson.databind.JsonNode;
@@ -972,13 +966,8 @@
     RestUtils.get(
         authToken,
         String.format(
-<<<<<<< HEAD
             "%s/v2/keyspaces/%s/%s?where=%s&sort={\"expense_id\"\":\"desc\"}",
             restUrlBase, keyspaceName, tableName, whereClause),
-=======
-            "%s:8082/v2/keyspaces/%s/%s?where=%s&sort={\"expense_id\"\":\"desc\"}",
-            host, keyspaceName, tableName, whereClause),
->>>>>>> 3d222024
         HttpStatus.SC_BAD_REQUEST);
   }
 
@@ -1516,40 +1505,20 @@
     createKeyspace(keyspaceName);
     createTestTable(
         tableName,
-<<<<<<< HEAD
-        Arrays.asList("id text", "data tuple<int,boolean,text>"),
-=======
         Arrays.asList("id text", "data tuple<int,boolean,text>", "alt_id uuid"),
->>>>>>> 3d222024
         Collections.singletonList("id"),
         Collections.emptyList());
     String altUid1 = UUID.randomUUID().toString();
     insertTestTableRows(
         Arrays.asList(
-<<<<<<< HEAD
-            Arrays.asList("id 1", "data (28,false,'foobar')"),
-            Arrays.asList("id 2", "data (39,true,'bingo')")));
-    String body =
-        RestUtils.get(
-            authToken,
-            String.format(
-                "%s/v2/keyspaces/%s/%s/%s?raw=true", restUrlBase, keyspaceName, tableName, "2"),
-            HttpStatus.SC_OK);
-    JsonNode json = objectMapper.readTree(body);
-=======
             // Put UUID for the first row; leave second one empty/missing
             Arrays.asList("id 1", "data (28,false,'foobar')", "alt_id " + altUid1),
             Arrays.asList("id 2", "data (39,true,'bingo')")));
     JsonNode json = readRawRowsBySingleKey(keyspaceName, tableName, "2");
->>>>>>> 3d222024
     assertThat(json.size()).isEqualTo(1);
     assertThat(json.at("/0/id").asText()).isEqualTo("2");
     assertThat(json.at("/0/data/0").intValue()).isEqualTo(39);
     assertThat(json.at("/0/data/1").booleanValue()).isTrue();
-<<<<<<< HEAD
-    assertThat(json.at("/0/data/2").textValue()).isEqualTo("bingo");
-    assertThat(json.at("/0/data").size()).isEqualTo(3);
-=======
     assertThat(json.at("/0/data").size()).isEqualTo(3);
     assertTrue(json.at("/0/alt_id").isNull());
   }
@@ -1583,7 +1552,6 @@
     assertThat(json.at("/0/data/1").booleanValue()).isTrue();
     assertThat(json.at("/0/data").size()).isEqualTo(3);
     assertTrue(json.at("/0/alt_id").isNull());
->>>>>>> 3d222024
   }
 
   @Test
